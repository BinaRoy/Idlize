/*
 * Copyright (c) 2024 Huawei Device Co., Ltd.
 * Licensed under the Apache License, Version 2.0 (the "License");
 * you may not use this file except in compliance with the License.
 * You may obtain a copy of the License at
 *
 * http://www.apache.org/licenses/LICENSE-2.0
 *
 * Unless required by applicable law or agreed to in writing, software
 * distributed under the License is distributed on an "AS IS" BASIS,
 * WITHOUT WARRANTIES OR CONDITIONS OF ANY KIND, either express or implied.
 * See the License for the specific language governing permissions and
 * limitations under the License.
 */

import * as ts from 'typescript'
import { DeclarationTable } from "./DeclarationTable";
import { MaterializedClass } from "./Materialized";
import { PeerClass } from "./PeerClass";
import { PeerFile } from "./PeerFile";
import { ComponentDeclaration } from './PeerGeneratorVisitor';
import { BuilderClass } from './BuilderClass';
import { Language } from '../util';
import { IndentedPrinter } from '../IndentedPrinter';
import { LanguageWriter } from './LanguageWriters';
<<<<<<< HEAD
import { Library } from '../Library';
=======
import * as idl from '../idl'
>>>>>>> 35641807

export type PeerLibraryOutput = {
    outputC: string[]
}

<<<<<<< HEAD
export class PeerLibrary implements Library<PeerFile> {
=======
export class PeerLibrary {
    public readonly predefinedDeclarations: idl.IDLInterface[] = []
>>>>>>> 35641807
    public readonly files: PeerFile[] = []
    public readonly builderClasses: Map<string, BuilderClass> = new Map()
    public get buildersToGenerate(): BuilderClass[] {
        return Array.from(this.builderClasses.values()).filter(it => it.needBeGenerated)
    }

    public readonly materializedClasses: Map<string, MaterializedClass> = new Map()
    public get materializedToGenerate(): MaterializedClass[] {
        return Array.from(this.materializedClasses.values()).filter(it => it.needBeGenerated)
    }

    constructor(
        public declarationTable: DeclarationTable,
        public componentsToGenerate: Set<string>,
    ) {}

    public get language(): Language {
        return this.declarationTable.language
    }

    generateStructs(structs: LanguageWriter, typedefs: IndentedPrinter, writeToString: LanguageWriter) {
        this.declarationTable.generateStructs(structs, typedefs, writeToString)
    }

    allUnionTypes(): Map<string, {id: number, name: string}[]> {
        return this.declarationTable.allUnionTypes()
    }

    allLiteralTypes(): Map<string, string[]> {
        return this.declarationTable.allLiteralTypes()
    }

    allOptionalTypes(): Set<string> {
        return this.declarationTable.allOptionalTypes()
    }

    readonly customComponentMethods: string[] = []
    // todo really dirty - we use it until we can generate interfaces
    // replacing import type nodes
    readonly importTypesStubToSource: Map<string, string> = new Map()
    readonly componentsDeclarations: ComponentDeclaration[] = []
    readonly conflictedDeclarations: Set<ts.Declaration> = new Set()
    readonly arrayTypeCheckeres: string[] = []

    findPeerByComponentName(componentName: string): PeerClass | undefined {
        for (const file of this.files)
            for (const peer of file.peers.values())
                if (peer.componentName == componentName) 
                    return peer
        return undefined
    }

    findFileByOriginalFilename(filename: string): PeerFile | undefined {
        return this.files.find(it => it.originalFilename === filename)
    }

    findComponentByDeclaration(node: ts.Declaration): ComponentDeclaration | undefined {
        return this.componentsDeclarations.find(it => {
            return it.interfaceDeclaration === node || it.attributesDeclarations === node 
        })
    }

    isComponentDeclaration(node: ts.Declaration): boolean {
        return this.findComponentByDeclaration(node) !== undefined
    }

    shouldGenerateComponent(name: string): boolean {
        return !this.componentsToGenerate.size || this.componentsToGenerate.has(name)
    }

    setCurrentContext(context: string | undefined) {
        this.declarationTable.setCurrentContext(context)
    }
}<|MERGE_RESOLUTION|>--- conflicted
+++ resolved
@@ -23,22 +23,15 @@
 import { Language } from '../util';
 import { IndentedPrinter } from '../IndentedPrinter';
 import { LanguageWriter } from './LanguageWriters';
-<<<<<<< HEAD
 import { Library } from '../Library';
-=======
 import * as idl from '../idl'
->>>>>>> 35641807
 
 export type PeerLibraryOutput = {
     outputC: string[]
 }
 
-<<<<<<< HEAD
 export class PeerLibrary implements Library<PeerFile> {
-=======
-export class PeerLibrary {
     public readonly predefinedDeclarations: idl.IDLInterface[] = []
->>>>>>> 35641807
     public readonly files: PeerFile[] = []
     public readonly builderClasses: Map<string, BuilderClass> = new Map()
     public get buildersToGenerate(): BuilderClass[] {
