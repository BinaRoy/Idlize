/*
 * Copyright (c) 2024 Huawei Device Co., Ltd.
 * Licensed under the Apache License, Version 2.0 (the "License");
 * you may not use this file except in compliance with the License.
 * You may obtain a copy of the License at
 *
 * http://www.apache.org/licenses/LICENSE-2.0
 *
 * Unless required by applicable law or agreed to in writing, software
 * distributed under the License is distributed on an "AS IS" BASIS,
 * WITHOUT WARRANTIES OR CONDITIONS OF ANY KIND, either express or implied.
 * See the License for the specific language governing permissions and
 * limitations under the License.
 */
import * as idl from "../../idl"
import { Language } from "../../util"
import { BlockStatement, BranchStatement, LanguageExpression, LanguageStatement, LanguageWriter, NamedMethodSignature, Type } from "../LanguageWriters"
import { cleanPrefix, IdlPeerLibrary } from "./IdlPeerLibrary"
import { ArkPrimitiveType } from "../ArkPrimitiveType"
import { qualifiedName } from "./common"
import { RuntimeType, ArgConvertor, BaseArgConvertor, ProxyConvertor, UndefinedConvertor, UnionRuntimeTypeChecker } from "../ArgConvertors"


export class StringConvertor extends BaseArgConvertor {
    private literalValue?: string
    constructor(param: string) {
        super("string", [RuntimeType.STRING], false, false, param)
    }
    convertorArg(param: string, writer: LanguageWriter): string {
        return writer.language == Language.CPP ? `(const ${ArkPrimitiveType.String.getText()}*)&${param}` : param
    }
    convertorSerialize(param: string, value: string, writer: LanguageWriter): void {
        writer.writeMethodCall(`${param}Serializer`, `writeString`, [value])
    }
    convertorDeserialize(param: string, value: string, writer: LanguageWriter): LanguageStatement {
        const receiver = this.getObjectAccessor(writer.language, value)
        return writer.makeAssign(receiver, undefined,
            writer.makeCast(writer.makeString(`${param}Deserializer.readString()`),
                writer.makeType(this.tsTypeName, false, receiver)),
            false)
    }
    nativeType(impl: boolean): string {
        return ArkPrimitiveType.String.getText()
    }
    interopType(language: Language): string {
        return "KStringPtr"
    }
    isPointerType(): boolean {
        return true
    }
    override unionDiscriminator(value: string, index: number, writer: LanguageWriter, duplicates: Set<string>): LanguageExpression | undefined {
        return this.literalValue
            ? writer.makeString(`${value} === "${this.literalValue}"`)
            : undefined
    }
    targetType(writer: LanguageWriter): Type {
        if (this.literalValue) {
            return new Type("string")
        }
        return super.targetType(writer);
    }
}

export class ToStringConvertor extends BaseArgConvertor {
    constructor(param: string) {
        super("string", [RuntimeType.OBJECT], false, false, param)
    }
    convertorArg(param: string, writer: LanguageWriter): string {
        return writer.language == Language.CPP ? `(const ${ArkPrimitiveType.String.getText()}*)&${param}` : `(${param}).toString()`
    }
    convertorSerialize(param: string, value: string, writer: LanguageWriter): void {
        writer.writeMethodCall(`${param}Serializer`, `writeString`, [
            writer.language == Language.CPP ? value : `${value}.toString()`])
    }
    convertorDeserialize(param: string, value: string, printer: LanguageWriter): LanguageStatement {
        return printer.makeAssign(value, undefined, printer.makeString(`${param}Deserializer.readString()`), false)
    }
    nativeType(impl: boolean): string {
        return ArkPrimitiveType.String.getText()
    }
    interopType(language: Language): string {
        return "KStringPtr"
    }
    isPointerType(): boolean {
        return true
    }
}

export class EnumConvertor extends BaseArgConvertor { //
    constructor(param: string,
                private enumType: idl.IDLEnum,
                public readonly isStringEnum: boolean) {
        super(isStringEnum ?  "string" : "number",
            [isStringEnum ? RuntimeType.STRING : RuntimeType.NUMBER],
            false, false, param)
    }
    private enumTypeName(language: Language): string {
<<<<<<< HEAD
        const prefix = language === Language.CPP ? ArkPrimitiveType.Prefix : ""
=======
        const prefix = language === Language.CPP ? PrimitiveType.Prefix : ""
>>>>>>> 35641807
        return prefix + qualifiedName(this.enumType, language)
    }
    convertorArg(param: string, writer: LanguageWriter): string {
        return writer.castToEnum(param, this.enumTypeName(writer.language))
    }
    convertorSerialize(param: string, value: string, printer: LanguageWriter): void {
        if (this.isStringEnum) {
            value = printer.ordinalFromEnum(printer.makeString(value), this.enumType.name).asString()
        }
        printer.writeMethodCall(`${param}Serializer`, "writeInt32", [value])
    }
    convertorDeserialize(param: string, value: string, printer: LanguageWriter): LanguageStatement {
        const name = this.enumTypeName(printer.language)
        const readExpr = printer.makeMethodCall(`${param}Deserializer`, "readInt32", [])
        const enumExpr = this.isStringEnum && printer.language !== Language.CPP
            ? printer.enumFromOrdinal(readExpr, name)
            : printer.makeCast(readExpr, new Type(name))
        return printer.makeAssign(this.getObjectAccessor(printer.language, value), undefined, enumExpr, false)
    }
    nativeType(impl: boolean): string {
        return this.enumTypeName(Language.CPP)
    }
    interopType(language: Language): string {
        return language == Language.CPP ? ArkPrimitiveType.Int32.getText() : "KInt"
    }
    isPointerType(): boolean {
        return false
    }
    // TODO: bit clumsy.
    override unionDiscriminator(value: string, index: number, writer: LanguageWriter, duplicates: Set<string>): LanguageExpression | undefined {
        let low: number|undefined = undefined
        let high: number|undefined = undefined
        // TODO: proper enum value computation for cases where enum members have computed initializers.
        this.enumType.elements.forEach((member, index) => {
            let value = index
            if (member.initializer) {
                let tsValue = member.initializer
                // if (ts.isLiteralExpression(tsValue) && !this.isStringEnum) {
                //     value = parseInt(tsValue.text)
                // }
            }
            if (low === undefined || low > value) low = value
            if (high === undefined || high < value) high = value
        })
        const ordinal = this.isStringEnum
            ? writer.ordinalFromEnum(writer.makeString(this.getObjectAccessor(writer.language, value)), this.enumType.name)
            : writer.makeUnionVariantCast(this.getObjectAccessor(writer.language, value), Type.Number, this, index)
        return writer.discriminatorFromExpressions(value, this.runtimeTypes[0], writer, [
            writer.makeNaryOp(">=", [ordinal, writer.makeString(low!.toString())]),
            writer.makeNaryOp("<=",  [ordinal, writer.makeString(high!.toString())])
        ])
    }
}

export class UnionConvertor extends BaseArgConvertor { //
    private memberConvertors: ArgConvertor[]
    private unionChecker: UnionRuntimeTypeChecker

    constructor(private library: IdlPeerLibrary, param: string, private type: idl.IDLUnionType) {
        super(`object`, [], false, true, param)
        this.memberConvertors = type.types.map(member => library.typeConvertor(param, member))
        this.unionChecker = new UnionRuntimeTypeChecker(this.memberConvertors)
        this.runtimeTypes = this.memberConvertors.flatMap(it => it.runtimeTypes)
        this.tsTypeName = this.memberConvertors.map(it => it.tsTypeName).join(" | ")
    }
    convertorArg(param: string, writer: LanguageWriter): string {
        throw new Error("Do not use for union")
    }
    convertorSerialize(param: string, value: string, printer: LanguageWriter): void {
        printer.writeStatement(printer.makeAssign(`${value}_type`, Type.Int32, printer.makeUnionTypeDefaultInitializer(), true, false))
        printer.writeStatement(printer.makeUnionSelector(value, `${value}_type`))
        this.memberConvertors.forEach((it, index) => {
            const maybeElse = (index > 0 && this.memberConvertors[index - 1].runtimeTypes.length > 0) ? "else " : ""
            const conditions = this.unionChecker.makeDiscriminator(value, index, printer)
            printer.print(`${maybeElse}if (${conditions.asString()}) {`)
            printer.pushIndent()
            printer.writeMethodCall(`${param}Serializer`, "writeInt8", [printer.castToInt(index.toString(), 8)])
            if (!(it instanceof UndefinedConvertor)) {
                printer.writeStatement(
                        printer.makeAssign(`${value}_${index}`, undefined,
                            printer.makeUnionVariantCast(it.getObjectAccessor(printer.language, value), it.targetType(printer), it, index), true))
                it.convertorSerialize(param, `${value}_${index}`, printer)
            }
            printer.popIndent()
            printer.print(`}`)
        })
        this.unionChecker.reportConflicts(this.library.getCurrentContext() ?? "<unknown context>")
    }
    convertorDeserialize(param: string, value: string, printer: LanguageWriter): LanguageStatement {
        let selector = `selector`
        const selectorAssign = printer.makeAssign(selector, Type.Int32,
            printer.makeString(`${param}Deserializer.readInt8()`), true)
        const branches: BranchStatement[] = this.memberConvertors.map((it, index) => {
            const receiver = this.getObjectAccessor(printer.language, value, {index: `${index}`})
            const expr = printer.makeString(`${selector} == ${index}`)
            const stmt = new BlockStatement([
                it.convertorDeserialize(param, receiver, printer),
                printer.makeSetUnionSelector(value, `${index}`)
            ], false)
            return { expr, stmt }
        })
        return new BlockStatement([selectorAssign, printer.makeMultiBranchCondition(branches)], true)
    }
    nativeType(impl: boolean): string {
        return impl
            ? `struct { ${ArkPrimitiveType.Int32.getText()} selector; union { ` +
                `${this.memberConvertors.map((it, index) => `${it.nativeType(false)} value${index};`).join(" ")}` +
                `}; }`
            : this.library.getTypeName(this.type)
    }
    interopType(language: Language): string {
        throw new Error("Union")
    }
    isPointerType(): boolean {
        return true
    }
    override getObjectAccessor(language: Language, value: string, args?: Record<string, string>): string {
        return language === Language.CPP && args?.index ? `${value}.value${args.index}` : value
    }
}

export class ImportTypeConvertor extends BaseArgConvertor { //
    private static knownTypes: Map<string, string[]> = new Map([
        ["CircleShape", ["isInstanceOf", "\"CircleShape\""]],
        ["EllipseShape", ["isInstanceOf", "\"EllipseShape\""]],
        ["PathShape", ["isInstanceOf", "\"PathShape\""]],
        ["RectShape", ["isInstanceOf", "\"RectShape\""]],
        ["ComponentContent", ["isInstanceOf", "\"ComponentContent\""]],
        ["DrawableDescriptor", ["isInstanceOf", "\"DrawableDescriptor\""]],
        ["SymbolGlyphModifier", ["isInstanceOf", "\"SymbolGlyphModifier\""]],
        ["Scene", ["isInstanceOf", "\"Scene\""]],
        ["PixelMap", ["isPixelMap"]],
        ["Resource", ["isResource"]]])
    private importedName: string
    constructor(param: string, type: idl.IDLReferenceType) {
        super("Object", [RuntimeType.OBJECT], false, true, param)
        this.importedName = type.name
    }
    convertorArg(param: string, writer: LanguageWriter): string {
        throw new Error("Must never be used")
    }
    convertorSerialize(param: string, value: string, printer: LanguageWriter): void {
        printer.writeMethodCall(`${param}Serializer`, "writeCustomObject", [`"${this.importedName}"`, value])
    }
    convertorDeserialize(param: string, value: string, printer: LanguageWriter): LanguageStatement {
        const accessor = this.getObjectAccessor(printer.language, value)
        return printer.makeAssign(accessor, undefined,
                printer.makeString(`${param}Deserializer.readCustomObject("${this.importedName}")`), false)
    }
    nativeType(impl: boolean): string {
        // return this.importedName
        // treat ImportType as CustomObject
        return ArkPrimitiveType.CustomObject.getText()
    }
    interopType(language: Language): string {
        throw new Error("Must never be used")
    }
    isPointerType(): boolean {
        return true
    }
    override unionDiscriminator(value: string, index: number, writer: LanguageWriter, duplicates: Set<string>): LanguageExpression | undefined {
        const handler = ImportTypeConvertor.knownTypes.get(this.importedName)
        return handler
            ? writer.discriminatorFromExpressions(value, RuntimeType.OBJECT, writer,
                [writer.makeString(`${handler[0]}(${handler.slice(1).concat(value).join(", ")})`)])
            : undefined
    }
}

export class OptionConvertor extends BaseArgConvertor { //
    private typeConvertor: ArgConvertor
    // TODO: be smarter here, and for smth like Length|undefined or number|undefined pass without serializer.
    constructor(private library: IdlPeerLibrary, param: string, public type: idl.IDLType) {
        let conv = library.typeConvertor(param, type)
        let runtimeTypes = conv.runtimeTypes;
        if (!runtimeTypes.includes(RuntimeType.UNDEFINED)) {
            runtimeTypes.push(RuntimeType.UNDEFINED)
        }
        super(`${conv.tsTypeName}|undefined`, runtimeTypes, conv.isScoped, true, param)
        this.typeConvertor = conv
    }
    convertorArg(param: string, writer: LanguageWriter): string {
        throw new Error("Must never be used")
    }
    convertorSerialize(param: string, value: string, printer: LanguageWriter): void {
        const valueType = `${value}_type`
        const serializedType = (printer.language == Language.JAVA ? undefined : Type.Int32)
        printer.writeStatement(printer.makeAssign(valueType, serializedType, printer.makeRuntimeType(RuntimeType.UNDEFINED), true, false))
        printer.runtimeType(this, valueType, value)
        printer.writeMethodCall(`${param}Serializer`, "writeInt8", [printer.castToInt(valueType, 8)])
        printer.print(`if (${printer.makeRuntimeTypeCondition(valueType, false, RuntimeType.UNDEFINED).asString()}) {`)
        printer.pushIndent()
        printer.writeStatement(printer.makeAssign(`${value}_value`, undefined, printer.makeValueFromOption(value, this.typeConvertor), true))
        this.typeConvertor.convertorSerialize(param, this.typeConvertor.getObjectAccessor(printer.language, `${value}_value`), printer)
        printer.popIndent()
        printer.print(`}`)
    }
    convertorCArg(param: string): string {
        throw new Error("Must never be used")
    }
    convertorDeserialize(param: string, value: string, printer: LanguageWriter): LanguageStatement {
        const runtimeType = `runtimeType`
        const accessor = this.getObjectAccessor(printer.language, value)
        const thenStatement = new BlockStatement([
            this.typeConvertor.convertorDeserialize(param, accessor, printer)
        ])
        return new BlockStatement([
            printer.makeAssign(runtimeType, undefined,
                printer.makeCast(printer.makeString(`${param}Deserializer.readInt8()`), printer.getRuntimeType()), true),
            printer.makeSetOptionTag(value, printer.makeCast(printer.makeString(runtimeType), printer.getTagType())),
            printer.makeCondition(printer.makeRuntimeTypeDefinedCheck(runtimeType), thenStatement)
        ], true)
    }
    nativeType(impl: boolean): string {
        return impl
            ? `struct { ${ArkPrimitiveType.Tag.getText()} tag; ${this.library.getTypeName(this.type, false)} value; }`
            : this.library.getTypeName(this.type, true)
    }
    interopType(language: Language): string {
        return language == Language.CPP ? ArkPrimitiveType.NativePointer.getText() : "KNativePointer"
    }
    isPointerType(): boolean {
        return true
    }
    override getObjectAccessor(language: Language, value: string, args?: Record<string, string>): string {
        return language === Language.CPP ? `${value}.value` : value
    }
}

export class AggregateConvertor extends BaseArgConvertor { //
    private memberConvertors: ArgConvertor[]
    private members: [string, boolean][] = []
    public readonly aliasName: string | undefined

    constructor(private library: IdlPeerLibrary, param: string, type: idl.IDLType, private decl: idl.IDLInterface) {
        super(library.mapType(type), [RuntimeType.OBJECT], false, true, param)
        // this.aliasName = ts.isTypeAliasDeclaration(this.type.parent) ? identName(this.type.parent.name) : undefined
        this.memberConvertors = decl
            .properties
            // .filter(ts.isPropertySignature)
            .map((member, index) => {
                this.members[index] = [member.name, member.isOptional]
                return library.typeConvertor(param, member.type!, member.isOptional)
            })
    }
    convertorArg(param: string, writer: LanguageWriter): string {
        throw new Error("Do not use for aggregates")
    }
    convertorSerialize(param: string, value: string, printer: LanguageWriter): void {
        this.memberConvertors.forEach((it, index) => {
            let memberName = this.members[index][0]
            printer.writeStatement(
                printer.makeAssign(`${value}_${memberName}`, undefined,
                    printer.makeString(`${value}.${memberName}`), true))
            it.convertorSerialize(param, `${value}_${memberName}`, printer)
        })
    }
    convertorDeserialize(param: string, value: string, printer: LanguageWriter): LanguageStatement {
        const accessor = this.getObjectAccessor(printer.language, value)
        // Typed structs may refer each other, so use indent level to discriminate.
        // Somewhat ugly, but works.
        const typedStruct = `typedStruct${printer.indentDepth()}`
        const typedStructType = new Type(printer.makeRef(printer.makeType(this.tsTypeName, false, accessor).name))
        printer.pushIndent()
        const statements = [
            printer.makeAssign(typedStruct, typedStructType, printer.makeString(accessor),true, false),
            ...this.memberConvertors.map((it, index) =>
                // TODO: maybe use accessor?
                it.convertorDeserialize(param, `${typedStruct}.${printer.escapeKeyword(this.members[index][0])}`, printer))]
        if (printer.language !== Language.CPP) { /// refac into LW.getObjectAccessor()
            const accessorInitExpr = this.members.length > 0
                ? printer.makeCast(printer.makeString("{}"), typedStructType)
                : printer.makeString(`{}`)
            statements.unshift(printer.makeAssign(accessor, undefined, accessorInitExpr, false))
        }
        printer.popIndent()
        return new BlockStatement(statements, true)
    }
    nativeType(impl: boolean): string {
        return impl
            ? `struct { ${this.memberConvertors.map((it, index) => `${it.nativeType(true)} value${index};`).join(" ")} } `
            : this.library.computeTargetName(this.decl, false)
    }
    interopType(language: Language): string {
        throw new Error("Must never be used")
    }
    isPointerType(): boolean {
        return true
    }
    getMembers(): string[] {
        return this.members.map(it => it[0])
    }
    override unionDiscriminator(value: string, index: number, writer: LanguageWriter, duplicates: Set<string>): LanguageExpression | undefined {
        const uniqueFields = this.members.filter(it => !duplicates.has(it[0]))
        return this.discriminatorFromFields(value, writer, uniqueFields, it => it[0], it => it[1])
    }
}

export class InterfaceConvertor extends BaseArgConvertor { //
    constructor(name: string, param: string, private declaration?: idl.IDLInterface) {
        super(name, [RuntimeType.OBJECT], false, true, param)
    }

    convertorArg(param: string, writer: LanguageWriter): string {
        throw new Error("Must never be used")
    }
    convertorSerialize(param: string, value: string, printer: LanguageWriter): void {
        printer.writeMethodCall(`${param}Serializer`, `write${this.tsTypeName}`, [value])
    }
    convertorDeserialize(param: string, value: string, printer: LanguageWriter): LanguageStatement {
        const accessor = this.getObjectAccessor(printer.language, value)
        return printer.makeAssign(accessor, undefined,
                printer.makeMethodCall(`${param}Deserializer`, `read${this.tsTypeName}`, []), false)
    }
    nativeType(impl: boolean): string {
<<<<<<< HEAD
        return ArkPrimitiveType.Prefix + this.tsTypeName
=======
        return PrimitiveType.Prefix + this.tsTypeName
>>>>>>> 35641807
    }
    interopType(language: Language): string {
        throw new Error("Must never be used")
    }
    isPointerType(): boolean {
        return true
    }
    getMembers(): string[] {
        return this.declaration?.properties.map(it => it.name) ?? []
    }
    override unionDiscriminator(value: string, index: number, writer: LanguageWriter, duplicates: Set<string>): LanguageExpression | undefined {
        // First, tricky special cases
        if (this.tsTypeName.endsWith("GestureInterface")) {
            const gestureType = this.tsTypeName.slice(0, -"GestureInterface".length)
            const castExpr = writer.makeCast(writer.makeString(value), new Type("GestureComponent<Object>"), true)
            return writer.makeNaryOp("===", [
                writer.makeString(`${castExpr.asString()}.type`),
                writer.makeString(`GestureName.${gestureType}`)])
        }
        if (this.tsTypeName === "CancelButtonSymbolOptions") {
            return writer.makeNaryOp("&&", [
                writer.makeString(`${value}.hasOwnProperty("icon")`),
                writer.makeString(`isInstanceOf("SymbolGlyphModifier", ${value}.icon)`)])
        }
        // Try to figure out interface by examining field sets
        const uniqueFields = this.declaration?.properties.filter(it => !duplicates.has(it.name))
        return this.discriminatorFromFields(value, writer, uniqueFields, it => it.name, it => it.isOptional)
    }
}

export class ClassConvertor extends InterfaceConvertor { //
    constructor(name: string, param: string, declaration: idl.IDLInterface) {
        super(name, param, declaration)
    }
    override unionDiscriminator(value: string, index: number, writer: LanguageWriter, duplicates: Set<string>): LanguageExpression | undefined {
        // SubTabBarStyle causes inscrutable "SubTabBarStyle is not defined" error
        if (this.tsTypeName === "SubTabBarStyle") return undefined
        return writer.discriminatorFromExpressions(value, RuntimeType.OBJECT, writer,
            [writer.makeString(`${value} instanceof ${this.tsTypeName}`)])
    }
}

export class FunctionConvertor extends BaseArgConvertor { //
    constructor(private library: IdlPeerLibrary, param: string, protected type: idl.IDLReferenceType) {
        // TODO: pass functions as integers to native side.
        super("Function", [RuntimeType.FUNCTION], false, false, param)
    }
    convertorArg(param: string, writer: LanguageWriter): string {
        return writer.language == Language.CPP ? `makeArkFunctionFromId(${param})` : `registerCallback(${param})`
    }
    convertorSerialize(param: string, value: string, writer: LanguageWriter): void {
        writer.writeMethodCall(`${param}Serializer`, "writeFunction", [value])
    }
    convertorDeserialize(param: string, value: string, writer: LanguageWriter): LanguageStatement {
        const accessor = this.getObjectAccessor(writer.language, value)
        return writer.makeAssign(accessor, undefined,
            writer.makeCast(
                writer.makeString(`${param}Deserializer.readFunction()`),
                writer.makeType(this.library.mapType(this.type), true, accessor)),
            false)
    }
    nativeType(impl: boolean): string {
        return ArkPrimitiveType.Function.getText()
    }
    interopType(language: Language): string {
        return language == Language.CPP ? ArkPrimitiveType.Int32.getText() : "KInt"
    }
    isPointerType(): boolean {
        return false
    }
}

abstract class CallbackConvertor extends FunctionConvertor { //
    constructor(
        library: IdlPeerLibrary,
        param: string,
        type: idl.IDLReferenceType,
        protected args: ArgConvertor[] = [],
        protected ret?: ArgConvertor) {
        super(library, param, type)
    }
    convertorArg(param: string, writer: LanguageWriter): string {
        if (writer.language == Language.CPP)
            return super.convertorArg(param, writer)
        this.wrapCallback(param, param, writer)
        return `${param}_callbackId`
    }
    convertorSerialize(param: string, value: string, writer: LanguageWriter): void {
        if (writer.language == Language.CPP) {
            super.convertorSerialize(param, value, writer)
            return
        }
        this.wrapCallback(param, value, writer)
        writer.writeMethodCall(`${param}Serializer`, "writeInt32", [`${value}_callbackId`])
    }
    wrapCallback(param: string, value: string, writer: LanguageWriter): void {
        const callbackName = `${value}_callback`
        const argList: string[] = []
        writer.writeStatement(
            writer.makeAssign(`${callbackName}`, undefined,
                writer.makeLambda(
                    new NamedMethodSignature(Type.Void, [new Type("Uint8Array"), new Type("int32")], ["args", "length"]),
                    [
                        this.args.length > 0
                            ? writer.makeAssign("callbackDeserializer", new Type("Deserializer"),
                                writer.makeMethodCall("Deserializer", "get",
                                    [writer.makeString("createDeserializer"), writer.makeString("args"), writer.makeString("length")]),
                                true, true)
                            : [],
                        // deserialize arguments
                        ...this.args.map(it => {
                            const argName = `${it.param}Arg`
                            const isUndefined = it.runtimeTypes.includes(RuntimeType.UNDEFINED)
                            argList.push(`${argName}${isUndefined ? "" : "!"}`)
                            return [
                                writer.makeAssign(argName, new Type(it.tsTypeName), undefined, true, false),
                                it.convertorDeserialize("callback", argName, writer)
                            ]

                        }),
                        // call lambda with deserialized arguments
                        writer.makeStatement(
                            writer.makeFunctionCall(value, argList.map(it => writer.makeString(it)))),
                        // TBD: return value from the callback
                        writer.makeReturn(
                            writer.makeString("0"))

                    ].flat()

                ),
                true, true
            )
        )
        writer.writeStatement(
            writer.makeAssign(`${callbackName}Id`, Type.Int32,
                writer.makeFunctionCall("wrapCallback", [writer.makeString(`${callbackName}`)]),
                true, true
            )
        )
    }
}

export class CallbackFunctionConvertor extends CallbackConvertor { //
    constructor(library: IdlPeerLibrary, param: string, type: idl.IDLReferenceType) {
        const decl = library.resolveTypeReference(type)
        if (!(decl && idl.isCallback(decl)))
            throw `Expected callback reference, got ${type.name}`
        super(library, param, type,
            decl.parameters.map(it => library.typeConvertor(it.name, it.type!)),
            library.typeConvertor("", decl.returnType!))
        this.tsTypeName = `(${this.args.map((it, i) => `arg_${i}: ${it.tsTypeName}`).join(", ")}) => ${this.ret!.tsTypeName}`
    }
}

export class TupleConvertor extends BaseArgConvertor { //
    constructor(private library: IdlPeerLibrary, param: string, private decl: idl.IDLInterface) {
        super(`[${decl.properties.map(it => library.mapType(it.type)).join(",")}]`, [RuntimeType.OBJECT], false, true, param)
        this.memberConvertors = decl.properties.map(it => library.typeConvertor(param, it.type, it.isOptional))
    }
    private memberConvertors: ArgConvertor[]
    convertorArg(param: string, writer: LanguageWriter): string {
        throw new Error("Must never be used")
    }
    convertorSerialize(param: string, value: string, printer: LanguageWriter): void {
        printer.writeMethodCall(`${param}Serializer`, "writeInt8", [
            printer.castToInt(printer.makeRuntimeTypeGetterCall(value).asString(), 8)
        ])
        this.memberConvertors.forEach((it, index) => {
            printer.writeStatement(
                printer.makeAssign(`${value}_${index}`, undefined, printer.makeTupleAccess(value, index), true))
            it.convertorSerialize(param, `${value}_${index}`, printer)
        })
    }
    convertorDeserialize(param: string, value: string, printer: LanguageWriter): LanguageStatement {
        const runtimeType = `runtimeType`
        const receiver = this.getObjectAccessor(printer.language, value)
        const statements: LanguageStatement[] = []
        const tmpTupleIds: string[] = []
        this.memberConvertors.forEach((it, index) => {
            const tmpTupleId = `tmpTupleItem${index}`
            tmpTupleIds.push(tmpTupleId)
            const receiver = this.getObjectAccessor(printer.language, value, {index: `${index}`})
            // need to remove the mark '?' from Optional type
            const tsTypeName = this.library.mapType(this.decl.properties[index].type).replace("?", "")
            statements.push(
                printer.makeAssign(tmpTupleId,
                    // makeType - creating the correct type for TS(using tsTypeName) or C++(use decltype(receiver))
                    printer.makeType(tsTypeName, true, receiver),undefined, true, false),
                it.convertorDeserialize(param, tmpTupleId, printer)
            )
        })
        statements.push(printer.makeTupleAssign(receiver, tmpTupleIds))
        const thenStatement = new BlockStatement(statements)
        return new BlockStatement([
            printer.makeAssign(runtimeType, undefined,
                printer.makeCast(printer.makeString(`${param}Deserializer.readInt8()`), printer.getRuntimeType()), true),
            printer.makeCondition(
                printer.makeRuntimeTypeDefinedCheck(runtimeType),
                thenStatement)
        ], true)
    }
    nativeType(impl: boolean): string {
        return impl
            ? `struct { ${this.memberConvertors.map((it, index) => `${it.nativeType(false)} value${index};`).join(" ")} } `
            : this.library.computeTargetName(this.decl, false)
    }
    interopType(language: Language): string {
        throw new Error("Must never be used")
    }
    isPointerType(): boolean {
        return true
    }
    override getObjectAccessor(language: Language, value: string, args?: Record<string, string>): string {
        return args?.index
            ? language === Language.CPP
                ? `${value}.value${args.index}`
                : `${value}[${args.index}]`
            : value
    }
}

export class ArrayConvertor extends BaseArgConvertor { //
    elementConvertor: ArgConvertor
    constructor(private library: IdlPeerLibrary, param: string, private type: idl.IDLType, private elementType: idl.IDLType) {
        super(`Array<${library.mapType(elementType)}>`, [RuntimeType.OBJECT], false, true, param)
        this.elementConvertor = library.typeConvertor(param, elementType)
    }
    convertorArg(param: string, writer: LanguageWriter): string {
        throw new Error("Must never be used")
    }
    convertorSerialize(param: string, value: string, printer: LanguageWriter): void {
        // Array length.
        printer.writeMethodCall(`${param}Serializer`, "writeInt8", [
            printer.castToInt(printer.makeRuntimeTypeGetterCall(value).asString(), 8)])
        const valueLength = printer.makeArrayLength(value).asString()
        const loopCounter = "i"
        printer.writeMethodCall(`${param}Serializer`, "writeInt32", [printer.castToInt(valueLength, 32)])
        printer.writeStatement(printer.makeLoop(loopCounter, valueLength))
        printer.pushIndent()
        printer.writeStatement(
            printer.makeAssign(`${value}_element`, undefined, printer.makeArrayAccess(value, loopCounter), true))
        this.elementConvertor.convertorSerialize(param, this.elementConvertor.getObjectAccessor(printer.language, `${value}_element`), printer)
        printer.popIndent()
        printer.print(`}`)
    }
    convertorDeserialize(param: string, value: string, printer: LanguageWriter): LanguageStatement {
        // Array length.
        const runtimeType = `runtimeType`
        const arrayLength = `arrayLength`
        const forCounterName = `i`
        const arrayAccessor = this.getObjectAccessor(printer.language, value)
        const accessor = this.getObjectAccessor(printer.language, arrayAccessor, {index: `[${forCounterName}]`})
        const thenStatement = new BlockStatement([
            // read length
            printer.makeAssign(arrayLength, undefined, printer.makeString(`${param}Deserializer.readInt32()`), true),
            // prepare object
            printer.makeArrayResize(arrayAccessor, this.library.mapType(this.type), arrayLength, `${param}Deserializer`),
            // store
            printer.makeLoop(forCounterName, arrayLength,
                this.elementConvertor.convertorDeserialize(param, accessor, printer)),
        ])
        const statements = [
            printer.makeAssign(runtimeType,
                undefined,
                printer.makeCast(printer.makeString(`${param}Deserializer.readInt8()`), printer.getRuntimeType()), true),
            printer.makeCondition(printer.makeRuntimeTypeDefinedCheck(runtimeType), thenStatement)
        ]
        return new BlockStatement(statements, true)
    }
    nativeType(impl: boolean): string {
<<<<<<< HEAD
        const typeName = cleanPrefix(this.library.getTypeName(this.elementType, false), ArkPrimitiveType.Prefix)
=======
        const typeName = cleanPrefix(this.library.getTypeName(this.elementType, false), PrimitiveType.Prefix)
>>>>>>> 35641807
        return `Array_${typeName}`
    }
    interopType(language: Language): string {
        throw new Error("Must never be used")
    }
    isPointerType(): boolean {
        return true
    }
    override unionDiscriminator(value: string, index: number, writer: LanguageWriter, duplicates: Set<string>): LanguageExpression | undefined {
        return writer.discriminatorFromExpressions(value, RuntimeType.OBJECT, writer,
            [writer.makeString(`${value} instanceof ${this.targetType(writer).name}`)])
    }
    elementTypeName(): string {
        return this.library.mapType(this.elementType)
    }
    override getObjectAccessor(language: Language, value: string, args?: Record<string, string>): string {
        const array = language === Language.CPP ? ".array" : ""
        return args?.index ? `${value}${array}${args.index}` : value
    }
}

export class MapConvertor extends BaseArgConvertor { //
    keyConvertor: ArgConvertor
    valueConvertor: ArgConvertor
    constructor(private library: IdlPeerLibrary, param: string, type: idl.IDLType, public keyType: idl.IDLType, public valueType: idl.IDLType) {
        super(`Map<${library.mapType(keyType)}, ${library.mapType(valueType)}>`, [RuntimeType.OBJECT], false, true, param)
        this.keyConvertor = library.typeConvertor(param, keyType)
        this.valueConvertor = library.typeConvertor(param, valueType)
    }

    convertorArg(param: string, writer: LanguageWriter): string {
        throw new Error("Must never be used")
    }
    convertorSerialize(param: string, value: string, printer: LanguageWriter): void {
        // Map size.
        printer.writeMethodCall(`${param}Serializer`, "writeInt8", [
            printer.castToInt(printer.makeRuntimeTypeGetterCall(value).asString(), 8)])
        const mapSize = printer.makeMapSize(value)
        printer.writeMethodCall(`${param}Serializer`, "writeInt32", [mapSize.asString()])
        printer.writeStatement(printer.makeMapForEach(value, `${value}_key`, `${value}_value`, () => {
            this.keyConvertor.convertorSerialize(param, `${value}_key`, printer)
            this.valueConvertor.convertorSerialize(param, `${value}_value`, printer)
        }))
    }
    convertorDeserialize(param: string, value: string, printer: LanguageWriter): LanguageStatement {
        // Map size.
        const runtimeType = `runtimeType`
        const mapSize = `mapSize`
        const keyTypeName = this.makeTypeName(this.keyType, printer.language)
        const valueTypeName = this.makeTypeName(this.valueType, printer.language)
        const counterVar = `i`
        const keyAccessor = this.getObjectAccessor(printer.language, value, {index: counterVar, field: "keys"})
        const valueAccessor = this.getObjectAccessor(printer.language, value, {index: counterVar, field: "values"})
        const tmpKey = `tmpKey`
        const tmpValue = `tmpValue`
        const statements = [
            printer.makeAssign(runtimeType, undefined,
                printer.makeCast(printer.makeString(`${param}Deserializer.readInt8()`), printer.getRuntimeType()), true),
            printer.makeCondition(printer.makeRuntimeTypeDefinedCheck(runtimeType), new BlockStatement([
                printer.makeAssign(mapSize, undefined, printer.makeString(`${param}Deserializer.readInt32()`), true),
                printer.makeMapResize(keyTypeName, valueTypeName, value, mapSize, `${param}Deserializer`),
                printer.makeLoop(counterVar, mapSize, new BlockStatement([
                    printer.makeAssign(tmpKey, new Type(keyTypeName), undefined, true, false),
                    this.keyConvertor.convertorDeserialize(param, tmpKey, printer),
                    printer.makeAssign(tmpValue, new Type(valueTypeName), undefined, true, false),
                    this.valueConvertor.convertorDeserialize(param, tmpValue, printer),
                    printer.makeMapInsert(keyAccessor, tmpKey, valueAccessor, tmpValue),
                ], false)),
            ])),
        ]
        return new BlockStatement(statements, true)
    }

    nativeType(impl: boolean): string {
<<<<<<< HEAD
        const keyTypeName = cleanPrefix(this.library.getTypeName(this.keyType, false), ArkPrimitiveType.Prefix)
        const valueTypeName = cleanPrefix(this.library.getTypeName(this.valueType, false), ArkPrimitiveType.Prefix)
=======
        const keyTypeName = cleanPrefix(this.library.getTypeName(this.keyType, false), PrimitiveType.Prefix)
        const valueTypeName = cleanPrefix(this.library.getTypeName(this.valueType, false), PrimitiveType.Prefix)
>>>>>>> 35641807
        return `Map_${keyTypeName}_${valueTypeName}`
    }
    interopType(language: Language): string {
        throw new Error("Must never be used")
    }
    isPointerType(): boolean {
        return true
    }
    override unionDiscriminator(value: string, index: number, writer: LanguageWriter, duplicates: Set<string>): LanguageExpression | undefined {
        return writer.discriminatorFromExpressions(value, RuntimeType.OBJECT, writer,
            [writer.makeString(`${value} instanceof Map`)])
    }
    override getObjectAccessor(language: Language, value: string, args?: Record<string, string>): string {
        return language === Language.CPP && args?.index && args?.field
            ? `${value}.${args.field}[${args.index}]`
            : value
    }
    private makeTypeName(type: idl.IDLType, language: Language): string {///refac into LW
        switch (language) {
            case Language.TS: return this.library.mapType(type)
            case Language.CPP: return this.library.getTypeName(type)
            case Language.JAVA: return this.library.mapType(type)
            default: throw `Unsupported language ${language}`
        }
    }
}

export class MaterializedClassConvertor extends BaseArgConvertor { //
    constructor(private library: IdlPeerLibrary, name: string, param: string, private type: idl.IDLInterface) {
        super(name, [RuntimeType.OBJECT], false, true, param)
    }

    convertorArg(param: string, writer: LanguageWriter): string {
        throw new Error("Must never be used")
    }
    convertorSerialize(param: string, value: string, printer: LanguageWriter): void {
        printer.writeMethodCall(`${param}Serializer`, "writeMaterialized", [value])
    }
    convertorDeserialize(param: string, value: string, printer: LanguageWriter): LanguageStatement {
        const accessor = this.getObjectAccessor(printer.language, value)
<<<<<<< HEAD
        const prefix = printer.language === Language.CPP ? ArkPrimitiveType.Prefix : ""
=======
        const prefix = printer.language === Language.CPP ? PrimitiveType.Prefix : ""
>>>>>>> 35641807
        const readStatement = printer.makeCast(
            printer.makeMethodCall(`${param}Deserializer`, `readMaterialized`, []),
            new Type(`${prefix}${this.type.name}`),
        )
        return printer.makeAssign(accessor, undefined, readStatement, false)
    }
    nativeType(impl: boolean): string {
        return ArkPrimitiveType.Materialized.getText()
    }
    interopType(language: Language): string {
        throw new Error("Must never be used")
    }
    isPointerType(): boolean {
        return true
    }
    override unionDiscriminator(value: string, index: number, writer: LanguageWriter, duplicates: Set<string>): LanguageExpression | undefined {
        return writer.discriminatorFromExpressions(value, RuntimeType.OBJECT, writer,
            [writer.makeString(`${value} instanceof ${this.tsTypeName}`)])
    }
}

export class TypeAliasConvertor extends ProxyConvertor { //
    constructor(library: IdlPeerLibrary, param: string, typedef: idl.IDLTypedef) {///, private typeArguments?: ts.NodeArray<ts.TypeNode>) {
        super(library.typeConvertor(param, typedef.type), typedef.name)
    }
}

<<<<<<< HEAD
export function cppEscape(name: string) {
    return name === "template" ? "template_" : name
=======
export interface RetConvertor {
    isVoid: boolean
    nativeType: () => string
    macroSuffixPart: () => string
>>>>>>> 35641807
}<|MERGE_RESOLUTION|>--- conflicted
+++ resolved
@@ -95,11 +95,7 @@
             false, false, param)
     }
     private enumTypeName(language: Language): string {
-<<<<<<< HEAD
         const prefix = language === Language.CPP ? ArkPrimitiveType.Prefix : ""
-=======
-        const prefix = language === Language.CPP ? PrimitiveType.Prefix : ""
->>>>>>> 35641807
         return prefix + qualifiedName(this.enumType, language)
     }
     convertorArg(param: string, writer: LanguageWriter): string {
@@ -415,11 +411,7 @@
                 printer.makeMethodCall(`${param}Deserializer`, `read${this.tsTypeName}`, []), false)
     }
     nativeType(impl: boolean): string {
-<<<<<<< HEAD
         return ArkPrimitiveType.Prefix + this.tsTypeName
-=======
-        return PrimitiveType.Prefix + this.tsTypeName
->>>>>>> 35641807
     }
     interopType(language: Language): string {
         throw new Error("Must never be used")
@@ -690,11 +682,7 @@
         return new BlockStatement(statements, true)
     }
     nativeType(impl: boolean): string {
-<<<<<<< HEAD
         const typeName = cleanPrefix(this.library.getTypeName(this.elementType, false), ArkPrimitiveType.Prefix)
-=======
-        const typeName = cleanPrefix(this.library.getTypeName(this.elementType, false), PrimitiveType.Prefix)
->>>>>>> 35641807
         return `Array_${typeName}`
     }
     interopType(language: Language): string {
@@ -769,13 +757,8 @@
     }
 
     nativeType(impl: boolean): string {
-<<<<<<< HEAD
         const keyTypeName = cleanPrefix(this.library.getTypeName(this.keyType, false), ArkPrimitiveType.Prefix)
         const valueTypeName = cleanPrefix(this.library.getTypeName(this.valueType, false), ArkPrimitiveType.Prefix)
-=======
-        const keyTypeName = cleanPrefix(this.library.getTypeName(this.keyType, false), PrimitiveType.Prefix)
-        const valueTypeName = cleanPrefix(this.library.getTypeName(this.valueType, false), PrimitiveType.Prefix)
->>>>>>> 35641807
         return `Map_${keyTypeName}_${valueTypeName}`
     }
     interopType(language: Language): string {
@@ -816,11 +799,7 @@
     }
     convertorDeserialize(param: string, value: string, printer: LanguageWriter): LanguageStatement {
         const accessor = this.getObjectAccessor(printer.language, value)
-<<<<<<< HEAD
         const prefix = printer.language === Language.CPP ? ArkPrimitiveType.Prefix : ""
-=======
-        const prefix = printer.language === Language.CPP ? PrimitiveType.Prefix : ""
->>>>>>> 35641807
         const readStatement = printer.makeCast(
             printer.makeMethodCall(`${param}Deserializer`, `readMaterialized`, []),
             new Type(`${prefix}${this.type.name}`),
@@ -848,13 +827,12 @@
     }
 }
 
-<<<<<<< HEAD
 export function cppEscape(name: string) {
     return name === "template" ? "template_" : name
-=======
+}
+
 export interface RetConvertor {
     isVoid: boolean
     nativeType: () => string
     macroSuffixPart: () => string
->>>>>>> 35641807
 }