/*
 * Copyright (c) 2024 Huawei Device Co., Ltd.
 * Licensed under the Apache License, Version 2.0 (the "License");
 * you may not use this file except in compliance with the License.
 * You may obtain a copy of the License at
 *
 * http://www.apache.org/licenses/LICENSE-2.0
 *
 * Unless required by applicable law or agreed to in writing, software
 * distributed under the License is distributed on an "AS IS" BASIS,
 * WITHOUT WARRANTIES OR CONDITIONS OF ANY KIND, either express or implied.
 * See the License for the specific language governing permissions and
 * limitations under the License.
 */

import * as idl from '@idlizer/core/idl'
import {
    Language, isCommonMethod,
    LanguageWriter, PeerClass, PeerLibrary,
    createReferenceType, IDLVoidType,
    Method,
    MethodSignature,
    MethodModifier,
    NamedMethodSignature,
    LayoutNodeRole,
    getSuper
} from '@idlizer/core'
import {
    ARKOALA_PACKAGE,
    ARKOALA_PACKAGE_PATH,
    allowsOverloads,
    collapseSameNamedMethods,
    collectComponents,
    collectDeclDependencies,
    collectJavaImports,
    collectPeersForFile,
    COMPONENT_BASE,
    componentToPeerClass,
    findComponentByName,
    findComponentByType,
    groupOverloads,
    IdlComponentDeclaration,
    ImportsCollector,
    OverloadsPrinter,
    PrinterResult,
    printJavaImports,
    readLangTemplate,
    TargetFile,
    collectDeclItself,
    findComponentByDeclaration,
    componentToStyleClass,
} from '@idlizer/libohos'
import { getReferenceTo } from '../knownReferences'
import { componentToAttributesInterface } from './PeersPrinter'
import { HandwrittenModule } from '../ArkoalaLayout'
import { convertNumberProperty } from '../declaration/CJNumberConversion'
import { CJTypeMapper, TypeConversionResult, DEFAULT_VALUES } from '../declaration/CJTypeMapper'
import { CJCallbackTypeManager } from '../declaration/CJCallbackTypeManager'

/**
 * 参数处理结果
 */
interface ParameterProcessResult {
    formatted: string;
    needsValidation: boolean;
    isCallback: boolean;
}

/**
 * 构建函数参数配置
 */
interface BuildFunctionParamConfig {
    name: string;
    type: string;
    isOptional: boolean;
}

export function generateArkComponentName(component: string) {
    return `Ark${component}Component`
}

function expandComponentWithSupers(library: PeerLibrary, decl: idl.IDLInterface): idl.IDLInterface[] {
    const result: idl.IDLInterface[] = []
    while (decl) {
        const superResolved = getSuper(decl, library)
        result.push(decl)
        decl = superResolved as idl.IDLInterface
    }
    return result
}

export function generateAttributeModifierSignature(library: PeerLibrary, component: IdlComponentDeclaration): MethodSignature {
    const modifiers = expandComponentWithSupers(library, component.attributeDeclaration).map(it =>
        idl.createReferenceType(getReferenceTo('AttributeModifier'),
            [idl.createReferenceType(componentToAttributesInterface(it.name))],
        )
    )
    return new NamedMethodSignature(
        idl.IDLThisType,
        [idl.createUnionType([...modifiers, idl.IDLUndefinedType])],
        // [idl.createOptionalType(modifiers.length > 1 ? idl.createUnionType(modifiers) : modifiers[0])],
        ['value']
    )
}

class ComponentPrintResult {
    constructor(public targetFile: TargetFile, public writer: LanguageWriter) { }
}

interface ComponentFileVisitor {
    visit(): PrinterResult[]
}

class TSComponentFileVisitor implements ComponentFileVisitor {

    constructor(
        protected readonly library: PeerLibrary,
        protected readonly file: idl.IDLFile,
        protected readonly options: {
            isDeclared: boolean,
        }
    ) { }

    private overloadsPrinter(printer:LanguageWriter) {
        return new OverloadsPrinter(this.library, printer, this.library.language, true, this.library.useMemoM3)
    }

    visit(): PrinterResult[] {
        const result: PrinterResult[] = []
        collectPeersForFile(this.library, this.file).forEach(peer => {
            if (!this.options.isDeclared)
                result.push(...this.printComponent(peer))
            result.push(...this.printComponentFunctions(peer))
        })
        return result
    }

    private printImports(peer: PeerClass, component:IdlComponentDeclaration): ImportsCollector {
        const imports = new ImportsCollector()
        imports.addFeatures(['int32', 'float32'], '@koalaui/common')
        imports.addFeatures(["KStringPtr", "KBoolean"], "@koalaui/interop")
        collectDeclItself(this.library, idl.createReferenceType(getReferenceTo('AttributeModifier')), imports)
        collectDeclItself(this.library, idl.createReferenceType(getReferenceTo('AttributeUpdater')), imports)
        if (!this.options.isDeclared) {
            imports.addFeatures(["RuntimeType", "runtimeType"], "@koalaui/interop")
            imports.addFeatures(["NodeAttach", "remember"], "@koalaui/runtime")
            imports.addFeature('ComponentBase', './ComponentBase')
            if (this.library.language === Language.TS) {
                imports.addFeature("isInstanceOf", "@koalaui/interop")
            }
            imports.addFeature(componentToPeerClass(peer.componentName), this.library.layout.resolve({node: component.attributeDeclaration, role: LayoutNodeRole.PEER}))
        }
        if (peer.originalParentFilename) {
            let [parentRef] = component.attributeDeclaration.inheritance
            let parentDecl = this.library.resolveTypeReference(parentRef)
            while (parentDecl) {
                const parentComponent = findComponentByDeclaration(this.library, parentDecl as idl.IDLInterface)!
                const parentGeneratedPath = this.library.layout.resolve({
                    node: parentDecl,
                    role: LayoutNodeRole.COMPONENT
                })
                if (!this.options.isDeclared)
                    imports.addFeature(generateArkComponentName(parentComponent.name), `./${parentGeneratedPath}`)

                imports.addFeatures([
                    componentToStyleClass(parentComponent.attributeDeclaration.name),
                    componentToAttributesInterface(parentComponent.attributeDeclaration.name),
                ], `./${parentGeneratedPath}`)
                if (parentComponent.attributeDeclaration.inheritance.length) {
                    let [parentRef] = parentComponent.attributeDeclaration.inheritance
                    parentDecl = this.library.resolveTypeReference(parentRef)
                } else {
                    parentDecl = undefined
                }
            }
        }
        this.populateImports(imports)

        collectDeclDependencies(this.library, component.attributeDeclaration, imports)
        if (component.interfaceDeclaration)
            collectDeclDependencies(this.library, component.interfaceDeclaration, imports)
        return imports
    }

    protected populateImports(imports: ImportsCollector) {
        if (!this.options.isDeclared)
            imports.addFeature('unsafeCast', '@koalaui/common')
    }

    private printComponent(peer: PeerClass): PrinterResult[] {

        const component = findComponentByType(this.library, idl.createReferenceType(peer.originalClassName!))!

        const imports = this.printImports(peer, component)
        const printer = this.library.createLanguageWriter()

        const componentClassName = generateArkComponentName(peer.componentName)
        const parentComponentClassName = peer.parentComponentName ? generateArkComponentName(peer.parentComponentName!) : `ComponentBase`
        const peerClassName = componentToPeerClass(peer.componentName)

        printer.writeClass(componentClassName, (writer) => {
            writer.writeMethodImplementation(
                new Method('getPeer',
                    new MethodSignature(createReferenceType(peerClassName), []
                    ), [MethodModifier.PROTECTED], []),
                writer => writer.writeStatement(
                    writer.makeReturn(
                        writer.makeCast(
                            writer.makeFieldAccess("this", "peer"),
                            createReferenceType(peerClassName),
                            { optional: true }
                        )
                    )
                )
            )
            for (const grouped of groupOverloads(peer.methods, this.library.language))
                this.overloadsPrinter(printer).printGroupedComponentOverloads(peer.originalClassName!, grouped)
            // todo stub until we can process AttributeModifier
            writer.writeMethodImplementation(new Method('attributeModifier', generateAttributeModifierSignature(this.library, component), [MethodModifier.PUBLIC]), writer => {
                writer.writeStatement(writer.makeReturn(writer.makeThis()))
            })

            const attributesFinishSignature = new MethodSignature(IDLVoidType, [])
            const applyAttributesFinish = 'applyAttributesFinish'
            writer.writeMethodImplementation(new Method(applyAttributesFinish, attributesFinishSignature, [MethodModifier.PUBLIC]), (writer) => {
                writer.print('// we call this function outside of class, so need to make it public')
                writer.writeMethodCall('super', applyAttributesFinish, [])
            })
        }, parentComponentClassName, [componentToAttributesInterface(peer.originalClassName!)])

        return [{
            collector: imports,
            content: printer,
            over: {
                node: component.attributeDeclaration,
                role: LayoutNodeRole.COMPONENT,
                hint: 'component.implementation'
            }
        }]
    }

    protected printComponentFunctions(peer: PeerClass): PrinterResult[] {
        const printer = this.library.createLanguageWriter()
        const component = findComponentByName(this.library, peer.componentName)!
        const componentInterfaceName = componentToAttributesInterface(peer.originalClassName!)
        const componentClassImplName = generateArkComponentName(peer.componentName)
        const callableMethods = peer.methods.filter(it => it.isCallSignature).map(it => it.method)
        const collapsedCallables = allowsOverloads(this.library.language)
            ? callableMethods
            : callableMethods.length > 0
                ? [collapseSameNamedMethods(callableMethods)]
                : []
        collapsedCallables.forEach(callableMethod => {
            const mappedCallableParams = callableMethod?.signature.args.map((it, index) => `${callableMethod.signature.argName(index)}${callableMethod.signature.isArgOptional(index) ? "?" : ""}: ${printer.getNodeName(it)}`)
            const mappedCallableParamsValues = callableMethod?.signature.args.map((_, index) => callableMethod.signature.argName(index))
            const callableInvocation = callableMethod?.name ? `receiver.${callableMethod?.name}(${mappedCallableParamsValues})` : ""
            const peerClassName = componentToPeerClass(peer.componentName)
            if (!collectComponents(this.library).find(it => it.name === component.name)?.interfaceDeclaration)
                return [{
                    collector: this.printImports(peer, component),
                    content: printer,
                    over: {
                        node: component.attributeDeclaration,
                        role: LayoutNodeRole.COMPONENT,
                        hint: 'component.function'
                    }
                }]
            const declaredPostrix = this.options.isDeclared ? "decl_" : ""
            const stagePostfix = this.library.useMemoM3 ? "m3" : "m1"
            let paramsList = mappedCallableParams?.join(", ")
            if (paramsList) paramsList += ","
            printer.writeLines(readLangTemplate(`component_builder_${declaredPostrix}${stagePostfix}`, this.library.language)
                .replaceAll("%COMPONENT_NAME%", component.name)
                .replaceAll("%COMPONENT_ATTRIBUTE_NAME%", componentInterfaceName)
                .replaceAll("%FUNCTION_PARAMETERS%", paramsList ?? "")
                .replaceAll("%COMPONENT_CLASS_NAME%", componentClassImplName)
                .replaceAll("%PEER_CLASS_NAME%", peerClassName)
                .replaceAll("%PEER_CALLABLE_INVOKE%", callableInvocation))
        })
        return [{
            collector: this.printImports(peer, component),
            content: printer,
            over: {
                node: component.attributeDeclaration,
                role: LayoutNodeRole.COMPONENT,
                hint: 'component.function'
            }
        }]
    }
}

class ArkTsComponentFileVisitor extends TSComponentFileVisitor {
    protected populateImports(imports: ImportsCollector) {
        if (!this.options.isDeclared)
            imports.addFeature('TypeChecker', '#components')
        if (this.library.useMemoM3) {
            imports.addFeatures(['memo', 'memo_stable'], '@koalaui/runtime/annotations')
            imports.addFeatures(['ComponentBuilder'], '@koalaui/builderLambda')
        }
    }
}

class JavaComponentFileVisitor implements ComponentFileVisitor {
    private readonly results: ComponentPrintResult[] = []

    constructor(
        private readonly library: PeerLibrary,
        private readonly file: idl.IDLFile,
    ) { }

    visit(): PrinterResult[] {
        collectPeersForFile(this.library, this.file).forEach(peer => this.printComponent(peer))
        return []
    }
    getComponentResults(): ComponentPrintResult[] {
        return []
    }

    private printComponent(peer: PeerClass) {
        const componentClassName = generateArkComponentName(peer.componentName)
        const componentType = createReferenceType(componentClassName)
        const parentComponentClassName = peer.parentComponentName ? generateArkComponentName(peer.parentComponentName!) : COMPONENT_BASE
        const peerClassName = componentToPeerClass(peer.componentName)

        const result = this.library.createLanguageWriter(Language.JAVA)
        result.print(`package ${ARKOALA_PACKAGE};\n`)
        const imports = collectJavaImports(peer.methods.flatMap(method => method.method.signature.args))
        printJavaImports(result, imports)

        result.writeClass(componentClassName, (writer) => {
            peer.methods.forEach(peerMethod => {
                const originalSignature = peerMethod.method.signature as NamedMethodSignature
                const signature = new NamedMethodSignature(componentType, originalSignature.args, originalSignature.argsNames, originalSignature.defaults)
                const method = new Method(peerMethod.method.name, signature, [MethodModifier.PUBLIC])
                writer.writeMethodImplementation(method, writer => {
                    const thiz = writer.makeThis()
                    writer.writeStatement(writer.makeCondition(
                        writer.makeString(`checkPriority("${method.name}")`),
                        writer.makeBlock([
                            writer.makeStatement(writer.makeMethodCall(`((${peerClassName})peer)`, `${peerMethod.sig.name}Attribute`, signature.argsNames.map(it => writer.makeString(it)))),
                            writer.makeReturn(thiz),
                        ])))
                    writer.writeStatement(writer.makeReturn(thiz))
                }
                )
            })

            const attributesFinishSignature = new MethodSignature(IDLVoidType, [])
            const applyAttributesFinish = 'applyAttributesFinish'
            writer.writeMethodImplementation(new Method(applyAttributesFinish, attributesFinishSignature, [MethodModifier.PUBLIC]), (writer) => {
                writer.writeMethodCall('super', applyAttributesFinish, [])
            })

            const applyAttributesSignature = new MethodSignature(IDLVoidType, [])
            const applyAttributes = 'applyAttributes'
            writer.writeMethodImplementation(new Method(applyAttributes, applyAttributesSignature, [MethodModifier.PUBLIC]), (writer) => {
                writer.writeMethodCall('super', applyAttributes, [])
                writer.writeStatement(writer.makeStatement(writer.makeString(`throw new RuntimeException("not implemented")`)))
            })
        }, parentComponentClassName)

        this.results.push(new ComponentPrintResult(new TargetFile(componentClassName + Language.JAVA.extension, ARKOALA_PACKAGE_PATH), result))
    }
}

class CJComponentFileVisitor implements ComponentFileVisitor {
    // 常量定义：避免重复编译正则表达式
    private static readonly OPTION_TYPE_PATTERN = /^Option<\s*.+\s*>$/
    private static readonly VALID_DEFAULT_VALUES = new Set(['true', 'false', '0', '1', 'Option.None'])
    
    private readonly typeMapper: CJTypeMapper
    private readonly callbackManager: CJCallbackTypeManager

    constructor(
        protected readonly library: PeerLibrary,
        protected readonly file: idl.IDLFile,
        protected readonly options: {
            isDeclared: boolean,
        }
    ) {
        this.typeMapper = new CJTypeMapper()
        this.callbackManager = new CJCallbackTypeManager()
    }

    private overloadsPrinter(printer:LanguageWriter) {
        return new OverloadsPrinter(this.library, printer, this.library.language, true, this.library.useMemoM3)
    }

    /**
     * CJ 专用的组件方法重载打印器
     * 应用类型映射规则到方法参数
     */
    private printCjComponentOverloads(className: string, methods: any[], writer: LanguageWriter, componentName: string) {
        // 按方法名分组去重，优先保留命名回调版本
        const methodsByName = this.groupAndDeduplicateMethods(methods, writer, componentName)
        
        methodsByName.forEach(methodGroup => {
            const method = methodGroup.method
            if (!method) return

            // 先尝试收集每个参数的转换结果，若任一参数给出 overloads，则需要生成多个重载
            const perParamConversions: Array<TypeConversionResult> = method.signature.args.map((paramType: idl.IDLType, index: number) => {
                const paramName = method.signature.argName(index)
                const isOptional = method.signature.isArgOptional(index)
                return this.convertCjParameterType(paramType, paramName, isOptional)
            })

            const hasOverloads = perParamConversions.some(c => c.overloads && c.overloads.length > 0)
            
            // 移除过于冗长的调试日志，保留关键信息
            if (hasOverloads) {
                console.log(`[ComponentsPrinter] Method ${method.name} has overloads`);
            }

            const peerClassName = this.getPeerClassName(className)
            const argNames = method.signature.args.map((_: idl.IDLType, index: number) => method.signature.argName(index))
            const returnTypeName = writer.getNodeName(method.signature.returnType)

            if (hasOverloads) {
                // 处理重载：优先选择语义类型，避免生成内联函数版本
                const overloadParam = perParamConversions.find(c => c.overloads && c.overloads.length > 0)
                const overloadIndex = perParamConversions.findIndex(c => c.overloads && c.overloads.length > 0)
                
                if (overloadParam && overloadParam.overloads) {
                    // 过滤重载：优先使用命名回调，避免内联函数
                    const filteredOverloads = this.filterOverloadsForCallback(overloadParam.overloads, method.signature.argName(overloadIndex), writer)
                    
                    for (const alt of filteredOverloads) {
                        this.printSingleMethod(method, perParamConversions, overloadIndex, alt, className, writer, componentName)
                    }
                }
            } else {
                const params = this.buildParameterList(perParamConversions, method, writer, componentName);
                this.printSingleMethodImplementation(method, params, argNames, peerClassName, returnTypeName, writer);
            }
        })
    }

    visit(): PrinterResult[] {
        const result: PrinterResult[] = []
        collectPeersForFile(this.library, this.file).forEach(peer => {
            if (!this.options.isDeclared)
                result.push(...this.printComponent(peer))
            result.push(...this.printComponentFunction(peer))
        })
        return result
    }

    private printImports(peer: PeerClass, component:IdlComponentDeclaration): ImportsCollector {
        const imports = new ImportsCollector()
        // 添加 cores 包导入以使用命名回调类型
        imports.addFeatures(['*'], 'idlize.cores')
        return imports
    }

    /**
     * 打印单个方法重载版本
     */
    /**
     * 过滤重载选项，避免同时生成内联函数和命名回调版本
     */
    private filterOverloadsForCallback(overloads: any[], paramName: string, writer: LanguageWriter): any[] {
        // 检查是否存在内联函数类型
        const hasInlineFunction = overloads.some(alt => {
            const typeName = typeof alt.cjType === 'string' ? alt.cjType : writer.getNodeName(alt.cjType as idl.IDLType)
            return CJCallbackTypeManager.isFunctionType(typeName)
        })

        if (hasInlineFunction) {
            // 如果存在内联函数，优先保留命名回调版本，过滤掉内联函数版本
            const filteredOverloads = overloads.filter(alt => {
                const typeName = typeof alt.cjType === 'string' ? alt.cjType : writer.getNodeName(alt.cjType as idl.IDLType)
                
                // 保留命名回调类型：XxxCallback 或 Option<XxxCallback>
                if (/\w+Callback\b/.test(typeName) || /^Option<\s*\w+Callback\s*>$/.test(typeName)) {
                    return true
                }
                
                // 过滤掉内联函数类型：(args) -> Ret
                if (CJCallbackTypeManager.isFunctionType(typeName)) {
                    console.log(`[ComponentsPrinter] Filtering out inline function type for ${paramName}: ${typeName}`)
                    return false
                }
                
                // 保留其他类型
                return true
            })
            
            return filteredOverloads.length > 0 ? filteredOverloads : overloads
        }
        
        // 如果没有内联函数，返回所有重载
        return overloads
    }

    /**
     * 打印单个方法重载版本
     * 符合《基础类型映射与联合类型优化规则》的重载生成策略
     */
    private printSingleMethod(
        method: any, 
        allConversions: TypeConversionResult[], 
        overloadIndex: number, 
        overloadAlt: { cjType: idl.IDLType | string; defaultValue?: string; useOption?: boolean }, 
        className: string, 
        writer: LanguageWriter,
        componentName: string
    ): void {
        const peerClassName = this.getPeerClassName(className);
        const argNames = method.signature.args.map((_: idl.IDLType, index: number) => method.signature.argName(index));
        const returnTypeName = writer.getNodeName(method.signature.returnType);
        
        const params = this.buildOverloadParameterList(allConversions, method, overloadIndex, overloadAlt, writer, componentName);
        this.printSingleMethodImplementation(method, params, argNames, peerClassName, returnTypeName, writer);
    }
    
    /**
     * 构建重载方法的参数列表
     */
    private buildOverloadParameterList(
        allConversions: TypeConversionResult[], 
        method: any,
        overloadIndex: number,
        overloadAlt: { cjType: idl.IDLType | string; defaultValue?: string; useOption?: boolean },
        writer: LanguageWriter,
        componentName: string
    ): string[] {
        const params: string[] = [];
        
        allConversions.forEach((pc: TypeConversionResult, idx: number) => {
            if (idx === overloadIndex) {
                // 使用重载的替代类型
                params.push(this.processAndFormatParameter(
                    method.signature.args[idx],
                    idx,
                    method,
                    componentName,
                    writer,
                    overloadAlt, // 重载类型
                    undefined
                ))
            } else {
                // 使用原有转换结果
                params.push(this.processAndFormatParameter(
                    method.signature.args[idx],
                    idx,
                    method,
                    componentName,
                    writer,
                    undefined, // 无重载类型
                    pc // 使用已有转换结果
                ))
            }
        });
        
        return params;
    }
    
    /**
     * 构建标准方法的参数列表
     */
    private buildParameterList(
        perParamConversions: TypeConversionResult[], 
        method: any, 
        writer: LanguageWriter,
        componentName: string
    ): string[] {
        const params: string[] = [];
        
        perParamConversions.forEach((pc: TypeConversionResult, idx: number) => {
            params.push(this.processAndFormatParameter(
                method.signature.args[idx],
                idx,
                method,
                componentName,
                writer,
                undefined, // 无重载类型
                pc // 使用已有转换结果
            ))
        });
        
        return params;
    }
    
    /**
     * 格式化单个参数，符合《基础类型映射与联合类型优化规则》
     * 优先使用默认值，基础类型避免使用 ? 语法
     */
    /**
     * 格式化单个参数，符合《基础类型映射与联合类型优化规则》
     * 优先使用默认值，基础类型避免使用 ? 语法
     */
    private formatParameter(name: string, typeName: string, defaultValue: string | undefined, isOptional: boolean): string {
        // 回调参数：统一使用 CJCallbackTypeManager 处理
        if (CJCallbackTypeManager.isCallbackType(typeName)) {
            return CJCallbackTypeManager.formatCallbackParameter(name, typeName, isOptional);
        }

        // 非回调参数：统一可选参数表达，避免双重可选 "?: Option<T>"
        return this.formatNonCallbackParameter(name, typeName, defaultValue, isOptional);
    }

    /**
     * 格式化非回调参数：统一可选表达规则
     */
    private formatNonCallbackParameter(name: string, typeName: string, defaultValue: string | undefined, isOptional: boolean): string {
        if (!isOptional) {
            return `${name}: ${typeName}`;
        }

        // 可选参数：优先使用有效默认值
        const validDefault = this.getValidDefaultValue(typeName, defaultValue);
        if (validDefault) {
            return `${name}: ${typeName} = ${validDefault}`;
        }

        // Option<T> 类型：统一默认为 Option.None
        if (this.isOptionType(typeName)) {
            return `${name}: ${typeName} = Option.None`;
        }

        // 其他类型：输出为必选形式，避免 "?:" 双可选
        return `${name}: ${typeName}`;
    }

    /**
     * 检测是否为 Option<T> 类型
     */
    private isOptionType(typeName: string): boolean {
        return CJComponentFileVisitor.OPTION_TYPE_PATTERN.test(typeName);
    }

    /**
     * 获取有效的默认值
     */
    private getValidDefaultValue(typeName: string, defaultValue: string | undefined): string | null {
        if (!defaultValue || defaultValue === 'None') {
            return null;
        }
        
        // 检查是否为常用的有效默认值
        if (CJComponentFileVisitor.VALID_DEFAULT_VALUES.has(defaultValue)) {
            return defaultValue;
        }

        // 检查是否为数字类型的默认值
        if (/^-?\d+(\.\d+)?$/.test(defaultValue)) {
            return defaultValue;
        }
<<<<<<< HEAD

        // 检查是否为字符串字面量
        if (/^["'].*["']$/.test(defaultValue)) {
            return defaultValue;
        }

        return null;
    }

=======

        // 检查是否为字符串字面量
        if (/^["'].*["']$/.test(defaultValue)) {
            return defaultValue;
        }

        return null;
    }

>>>>>>> 00e351f9
    /**
     * 统一参数处理入口
     */
    private processParameter(
        name: string, 
        typeName: string, 
        defaultValue: string | undefined, 
        isOptional: boolean
    ): ParameterProcessResult {
        const isCallback = CJCallbackTypeManager.isCallbackType(typeName);
        const formatted = this.formatParameter(name, typeName, defaultValue, isOptional);
        
        return {
            formatted,
            needsValidation: isOptional && isCallback, // 可选回调需要验证
            isCallback
        };
    }

    /**
     * 统一处理类型名：高频收敛 + 回调命名化
     */
    private processTypeName(typeName: string, paramName: string, methodName: string, componentName: string): string {
        // 步骤1：应用高频联合类型收敛
        let processedType = this.rewriteTypeName(typeName)
        // 步骤2：回调命名化
        processedType = this.callbackManager.processCallbackType(paramName, processedType, methodName, componentName)
        return processedType
    }

    /**
     * 事件方法命名规范化：
     * 将内部事件前缀 `_onChangeEvent_foo` 统一重命名为 `onFoo`
     * 仅影响对外暴露的方法名；peer 调用仍使用原始方法名。
     */
    private normalizeEventMethodName(originalName: string): string {
        const m = originalName.match(/^_onChangeEvent_(.+)$/)
        if (!m) return originalName
        const tail = m[1]
        // foo -> onFoo
        return 'on' + tail.replace(/^(.)/, (c) => c.toUpperCase())
    }

    /**
     * 统一的参数转换和格式化逻辑，用于属性方法、重载方法和构建函数
     */
    private processAndFormatParameter(
        paramType: any,
        index: number,
        method: any,
        componentName: string,
        writer: LanguageWriter,
        overrideType?: { cjType: any; defaultValue?: string },
        baseConversion?: TypeConversionResult
    ): string {
        try {
            const paramName = method.signature.argName(index) || `param${index}`
            const isOptional = method.signature.isArgOptional(index)
            
            // 使用重载类型或基础转换结果
            let tName: string
            let defaultValue: string | undefined
            
            if (overrideType) {
                tName = typeof overrideType.cjType === 'string' ? overrideType.cjType : writer.getNodeName(overrideType.cjType)
                defaultValue = overrideType.defaultValue
            } else {
                const converted = baseConversion ?? this.convertCjParameterType(paramType, paramName, isOptional)
                
                // 容错处理：确保 cjType 不为空
                if (!converted || !converted.cjType) {
                    console.warn(`[ComponentsPrinter] No cjType for parameter ${paramName} in method ${method.name}, falling back to paramType`)
                    // 兜底：使用原始 paramType 的 nodeName
                    try {
                        tName = writer.getNodeName(paramType) || 'Any'
                    } catch (error) {
                        console.warn(`[ComponentsPrinter] Failed to get nodeName for paramType, using 'Any'`)
                        tName = 'Any'
                    }
                    defaultValue = undefined
                } else {
                    const chosenType = converted.cjType ?? converted.overloads?.[0]?.cjType ?? 'Any'
                    tName = typeof chosenType === 'string' ? chosenType : writer.getNodeName(chosenType)
                    defaultValue = converted.defaultValue ?? converted.overloads?.[0]?.defaultValue
                }
            }
            
            // 若原始 IDL 参数为函数签名，而映射后类型未被识别为回调，则回退使用原始函数签名，保证后续命名回调生成
            try {
                const originalTypeName = writer.getNodeName(paramType)
                if (!CJCallbackTypeManager.isCallbackType(tName) && CJCallbackTypeManager.isFunctionType(originalTypeName)) {
                    tName = originalTypeName
                }
            } catch { /* ignore */ }

            // 统一处理类型名：高频收敛 + 回调命名化
            const processedTypeName = this.processTypeName(tName, paramName, method.name, componentName)
            
            // 使用统一的参数格式化逻辑
            return this.formatParameter(paramName, processedTypeName, defaultValue, isOptional)
            
        } catch (error) {
            console.warn(`[ComponentsPrinter] Error processing parameter ${index} in method ${method.name}:`, error)
            // 最终兜底：返回基本参数格式
            const paramName = `param${index}`
            return `${paramName}: Any`
        }
    }
    
    /**
     * 打印方法实现体
     */
    private printSingleMethodImplementation(
        method: any, 
        params: string[], 
        argNames: string[], 
        peerClassName: string, 
        returnTypeName: string, 
        writer: LanguageWriter
    ): void {
        const paramsStr = params.join(', ');
        // 统一组件方法返回类型为 This，避免出现声明为 Unit 却返回 this 的不一致
        const effectiveReturnTypeName = 'This';
<<<<<<< HEAD
        writer.print(`public func ${method.name}(${paramsStr}): ${effectiveReturnTypeName} {`);
=======
        // 对外暴露的方法名（事件重命名）
        const originalMethodName = method.name as string
        const exposedMethodName = this.normalizeEventMethodName(originalMethodName)
        writer.print(`public func ${exposedMethodName}(${paramsStr}): ${effectiveReturnTypeName} {`);
>>>>>>> 00e351f9
        writer.pushIndent();
        
        const argList = argNames.join(', ');
        // 使用规范化后的事件名作为优先级键，保持与对外 API 一致
        writer.print(`if (this.checkPriority("${exposedMethodName}")) {`);
        writer.pushIndent();
        // peer 调用使用规范化后的 Attribute 名称
        writer.print(`(this.getPeer() as ${peerClassName}).${exposedMethodName}Attribute(${argList})`);
        writer.popIndent();
        writer.print('}');
        writer.print('return this');
        
        writer.popIndent();
        writer.print('}');
    }

    /**
     * 转换 Cangjie 参数类型，委托给 CJTypeMapper 处理
     * 符合《基础类型映射与联合类型优化规则》
     */
    private convertCjParameterType(paramType: idl.IDLType, paramName: string, isOptional: boolean): TypeConversionResult {
        return this.typeMapper.convertParameterType(paramType, paramName, isOptional);
    }

    /**
     * 在最终打印前，对类型名进行高频联合类型收敛改写，确保组件层不暴露 Union_*。
     * 基于《基础类型映射与联合类型优化规则》的 P0-P2 收敛策略：
     * P0: FontWeight|number|string → FontWeight, string|Resource → ResourceStr
     * P1: Date|Bindable → Date
     * P2: String|Array<String> → Array<ResourceStr>, Number|Array<Number> → Array<Int64>
     * 其他: string|number|Color → ResourceColor
     */
    public rewriteTypeName(typeName: string): string {
        if (!typeName) return typeName;
        
        let s = typeName.replace(/\s+/g, ' '); // 规范化空白符
        
        // P0 高优先级收敛
        s = this.applyP0Convergence(s);
        
        // P1 特殊类型收敛  
        s = this.applyP1Convergence(s);
        
        // P2 数组类型收敛
        s = this.applyP2Convergence(s);
        
        // 其他高频模式收敛
        s = this.applyOtherConvergence(s);
        
        // 基础类型映射
        s = this.applyBasicTypeMapping(s);
        
        // Union类型清理
        s = this.applyUnionTypeCleanup(s);
        
        return s;
    }
    
    /**
     * P0 高优先级收敛规则
     */
    private applyP0Convergence(s: string): string {
        // FontWeight | number | string → FontWeight
        s = s.replace(/Union_FontWeight_Number_String/g, 'FontWeight');
        s = s.replace(/FontWeight\s*\|\s*[Nn]umber\s*\|\s*[Ss]tring/g, 'FontWeight');
        s = s.replace(/[Ss]tring\s*\|\s*[Nn]umber\s*\|\s*FontWeight/g, 'FontWeight');
        
        // string | Resource → ResourceStr
        s = s.replace(/Union_String_Resource/g, 'ResourceStr');
        s = s.replace(/[Ss]tring\s*\|\s*Resource/g, 'ResourceStr');
        s = s.replace(/Resource\s*\|\s*[Ss]tring/g, 'ResourceStr');
        
        return s;
    }
    
    /**
     * P1 特殊类型收敛规则
     */
    private applyP1Convergence(s: string): string {
        // Date | Bindable → Date
        s = s.replace(/Union_Date_Bindable/g, 'Date');
        s = s.replace(/Date\s*\|\s*Bindable(?:<[^>]*>)?/g, 'Date');
        s = s.replace(/Bindable(?:<\s*Date\s*>)?\s*\|\s*Date/g, 'Date');
        
        return s;
    }
    
    /**
     * P2 数组类型收敛规则
     */
    private applyP2Convergence(s: string): string {
        // String | Array<String> → Array<ResourceStr>
        s = s.replace(/Union_String_Array_String/g, 'Array<ResourceStr>');
        s = s.replace(/[Ss]tring\s*\|\s*Array<\s*[Ss]tring\s*>/g, 'Array<ResourceStr>');
        s = s.replace(/Array<\s*[Ss]tring\s*>\s*\|\s*[Ss]tring/g, 'Array<ResourceStr>');
        
        // Number | Array<Number> → Array<Int32>（索引/计数优先整型）
        s = s.replace(/Union_Number_Array_Number/g, 'Array<Int32>');
        s = s.replace(/[Nn]umber\s*\|\s*Array<\s*[Nn]umber\s*>/g, 'Array<Int32>');
        s = s.replace(/Array<\s*[Nn]umber\s*>\s*\|\s*[Nn]umber/g, 'Array<Int32>');
        
        return s;
    }
    
    /**
     * 其他高频模式收敛
     */
    private applyOtherConvergence(s: string): string {
        // string | number | Color → ResourceColor
        s = s.replace(/Union_String_Number_Color/g, 'ResourceColor');
        s = s.replace(/[Ss]tring\s*\|\s*[Nn]umber\s*\|\s*Color/g, 'ResourceColor');
        s = s.replace(/Color\s*\|\s*[Nn]umber\s*\|\s*[Ss]tring/g, 'ResourceColor');
        
        return s;
    }

    /**
     * 基础类型映射：Float64→Float32, Any→CustomObject
     */
    private applyBasicTypeMapping(s: string): string {
        // Float64 → Float32（仅组件层）
        s = s.replace(/\bFloat64\b/g, 'Float32');
        
        // Any → CustomObject（仅组件层）
        s = s.replace(/\bAny\b/g, 'CustomObject');
        
        return s;
    }

    /**
     * 修复构建函数模板中的内联回调，替换为命名回调类型
     */
    private fixInlineCallbacksInTemplate(templateContent: string, componentName: string): string {
        let content = templateContent
        
        // 修复构建函数参数中的内联回调
        content = this.fixBuildFunctionParameters(content, componentName)
        
        // 修复 Holder 类中的内联回调
        content = this.fixHolderClassCallbacks(content, componentName)
        
        console.log(`[ComponentsPrinter] Fixed inline callbacks in template for ${componentName}`)
        return content
    }

    /**
     * 修复构建函数参数中的内联回调
     */
    /**
     * 生成构建函数参数列表（避免后期字符串替换）
     */
    private generateBuildFunctionParams(componentName: string): BuildFunctionParamConfig[] {
        return [
            {
                name: 'style',
                type: `On${componentName}StyleCallback`,
                isOptional: true
            },
            {
                name: 'content_',
                type: `On${componentName}ContentCallback`,
                isOptional: true
            }
        ];
    }

    /**
     * 格式化构建函数参数
     */
    private formatBuildFunctionParams(componentName: string): string {
        const params = this.generateBuildFunctionParams(componentName);
        return params.map(param => {
            const wrappedType = CJCallbackTypeManager.wrapCallbackType(param.type, param.isOptional);
            // 构建函数入参：根据类型智能设置默认值
            const defaultValue = this.getSmartDefaultForBuildParam(wrappedType, param.name);
            return `${param.name}: ${wrappedType} = ${defaultValue}`;
        }).join(',\n    ');
    }

    /**
     * 为构建函数参数获取智能默认值
     */
    private getSmartDefaultForBuildParam(typeName: string, paramName: string): string {
        // Option 类型统一为 Option.None
        if (this.isOptionType(typeName)) {
            return 'Option.None';
        }

        // 根据参数名推断特殊默认值
        if (paramName.includes('visible') || paramName.includes('enabled')) {
            return 'true';
        }
        
        if (paramName.includes('count') || paramName.includes('index')) {
            return '0';
        }

        // 回调类型
        if (CJCallbackTypeManager.isCallbackType(typeName)) {
            return 'Option.None';
        }

        // 默认为 Option.None（最安全的选择）
        return 'Option.None';
    }

    private fixBuildFunctionParameters(content: string, componentName: string): string {
        // 使用新的结构化生成后，大部分修复已不需要
        // 只处理遗留的边缘情况
        content = content.replace(
            /style:\s*\?\(\(attributes:\s*(\w+)\s*\)\s*->\s*Unit\)/g,
            'style: Option<On' + componentName + 'StyleCallback>'
        )
        content = content.replace(
            /style:\s*\(\(attributes:\s*(\w+)\s*\)\s*->\s*Unit\)/g,
            'style: Option<On' + componentName + 'StyleCallback>'
        )
        
        content = content.replace(
            /content_:\s*\?\(\(\)\s*->\s*Unit\)/g,
            'content_: Option<On' + componentName + 'ContentCallback>'
        )
        content = content.replace(
            /content_:\s*\(\(\)\s*->\s*Unit\)/g,
            'content_: Option<On' + componentName + 'ContentCallback>'
        )
        
        return content
    }

    /**
     * 修复 Holder 类中的内联回调
     */
    private fixHolderClassCallbacks(content: string, componentName: string): string {
        // 修复 StyleHolder 类字段
        content = content.replace(
            /var\s+value:\s*\?\(\(attributes:\s*(\w+)\s*\)\s*->\s*Unit\)/g,
            'var value: Option<On' + componentName + 'StyleCallback>'
        )
        content = content.replace(
            /var\s+value:\s*\(\(attributes:\s*(\w+)\s*\)\s*->\s*Unit\)/g,
            'var value: Option<On' + componentName + 'StyleCallback>'
        )
        
        // 修复 ContentHolder 类字段
        content = content.replace(
            /var\s+value:\s*\?\(\(\)\s*->\s*Unit\)/g,
            'var value: Option<On' + componentName + 'ContentCallback>'
        )
        content = content.replace(
            /var\s+value:\s*\(\(\)\s*->\s*Unit\)/g,
            'var value: Option<On' + componentName + 'ContentCallback>'
        )
        
        // 修复 StyleHolder 构造函数
        content = content.replace(
            /init\s*\(value:\s*\?\(\(attributes:\s*(\w+)\s*\)\s*->\s*Unit\)\)/g,
            'init (value: Option<On' + componentName + 'StyleCallback>)'
        )
        content = content.replace(
            /init\s*\(value:\s*\(\(attributes:\s*(\w+)\s*\)\s*->\s*Unit\)\)/g,
            'init (value: Option<On' + componentName + 'StyleCallback>)'
        )
        
        // 修复 ContentHolder 构造函数
        content = content.replace(
            /init\s*\(value:\s*\?\(\(\)\s*->\s*Unit\)\)/g,
            'init (value: Option<On' + componentName + 'ContentCallback>)'
        )
        content = content.replace(
            /init\s*\(value:\s*\(\(\)\s*->\s*Unit\)\)/g,
            'init (value: Option<On' + componentName + 'ContentCallback>)'
        )
        
        return content
    }

    /**
     * 按方法名分组并去重，优先保留命名回调版本
     */
    private groupAndDeduplicateMethods(methods: any[], writer: LanguageWriter, componentName: string): any[] {
        const methodsByName = new Map<string, any[]>()
        
        // 按方法名分组
        methods.forEach(methodGroup => {
            const method = methodGroup.method
            if (!method) return
            
            const methodName = method.name
            if (!methodsByName.has(methodName)) {
                methodsByName.set(methodName, [])
            }
            methodsByName.get(methodName)!.push(methodGroup)
        })
        
        // 对每个同名方法组进行去重
        const deduplicatedMethods: any[] = []
        methodsByName.forEach((methodGroupList, methodName) => {
            if (methodGroupList.length === 1) {
                // 只有一个版本，直接保留
                deduplicatedMethods.push(methodGroupList[0])
            } else {
                // 多个版本，优先选择命名回调版本
                const preferredMethod = this.selectPreferredMethodVersion(methodGroupList, writer, componentName)
                deduplicatedMethods.push(preferredMethod)
            }
        })
        
        return deduplicatedMethods
    }

    /**
     * 从同名方法的多个版本中选择优先版本
     * 优先规则：命名回调版本 > 内联函数版本
     */
    private selectPreferredMethodVersion(methodGroupList: any[], writer: LanguageWriter, componentName: string): any {
        let bestMethod = methodGroupList[0]
        let bestScore = this.scoreMethodForCallbackPreference(bestMethod, writer, componentName)
        
        for (let i = 1; i < methodGroupList.length; i++) {
            const currentMethod = methodGroupList[i]
            const currentScore = this.scoreMethodForCallbackPreference(currentMethod, writer, componentName)
            
            if (currentScore > bestScore) {
                bestMethod = currentMethod
                bestScore = currentScore
            }
        }
        
        return bestMethod
    }

    /**
     * 对方法版本进行评分，命名回调版本得分更高
     */
    private scoreMethodForCallbackPreference(methodGroup: any, writer: LanguageWriter, componentName: string): number {
        const method = methodGroup.method
        if (!method) return 0
        
        let score = 0
        let callbackCount = 0
        let inlineFunctionCount = 0
        
        // 检查每个参数，命名回调参数增加得分
        method.signature.args.forEach((paramType: idl.IDLType, index: number) => {
            try {
                const paramName = method.signature.argName(index) || `param${index}`
                const isOptional = method.signature.isArgOptional(index)
                const converted = this.convertCjParameterType(paramType, paramName, isOptional)
                
                let typeName: string
                
                // 容错处理：确保能获取到类型名
                if (!converted || !converted.cjType) {
                    try {
                        typeName = writer.getNodeName(paramType) || 'Any'
                    } catch (error) {
                        typeName = 'Any'
                    }
                } else {
                    if (typeof converted.cjType === 'string') {
                        typeName = converted.cjType
                    } else {
                        typeName = writer.getNodeName(converted.cjType as idl.IDLType)
                    }
                }
                
                // 应用类型处理链（高频收敛 + 回调命名化）
                typeName = this.processTypeName(typeName, paramName, method.name, componentName)
                
                // 精确检测命名回调类型
                if (/\w+Callback\b/.test(typeName) || /^Option<\s*\w+Callback\s*>$/.test(typeName)) {
                    score += 10
                    callbackCount++
                }
                // 检测内联函数类型（归一化后检测）
                else if (CJCallbackTypeManager.isFunctionType(typeName)) {
                    score -= 5
                    inlineFunctionCount++
                }
                
            } catch (error) {
                console.warn(`[ComponentsPrinter] Error processing parameter ${index} in method ${method.name}:`, error)
            }
        })
        
        // 额外评分规则：命名回调数量越多越好，内联函数越少越好
        score += callbackCount * 5  // 每个命名回调额外加分
        score -= inlineFunctionCount * 3  // 每个内联函数额外减分
        
        console.log(`[ComponentsPrinter] Method ${method.name} score: ${score} (callbacks: ${callbackCount}, inline: ${inlineFunctionCount})`)
        return score
    }

    /**
     * 生成构建函数专用的回调类型定义
     */
    private generateBuildFunctionCallbackDefinitions(componentName: string): string[] {
        const definitions: string[] = []
        
        // Style 回调类型定义
        const styleCallbackName = `On${componentName}StyleCallback`
        const styleCallbackDef = `public type ${styleCallbackName} = (attributes: ${componentName}AttributeInterfaces) -> Unit`
        definitions.push(styleCallbackDef)
        
        // Content 回调类型定义
        const contentCallbackName = `On${componentName}ContentCallback`
        const contentCallbackDef = `public type ${contentCallbackName} = () -> Unit`
        definitions.push(contentCallbackDef)
        
        return definitions
    }

    /**
     * 清理剩余的Union_类型
     */
    private applyUnionTypeCleanup(s: string): string {
        // 通用Union_类型替换策略
        
        // 四元及以上 Union_X_Y_Z_W... → 选择语义化类型
        s = s.replace(/Union_(\w+)_(\w+)_(\w+)_(\w+)/g, (match, type1, type2, type3, type4) => {
            const types = [type1, type2, type3, type4];
            return this.selectBestTypeFromUnion(types);
        });
        
        // 三元 Union_X_Y_Z → 选择语义化类型
        s = s.replace(/Union_(\w+)_(\w+)_(\w+)/g, (match, type1, type2, type3) => {
            const types = [type1, type2, type3];
            return this.selectBestTypeFromUnion(types);
        });
        
        // 二元 Union_X_Y → 选择更语义化的类型
        s = s.replace(/Union_(\w+)_(\w+)/g, (match, type1, type2) => {
            const types = [type1, type2];
            return this.selectBestTypeFromUnion(types);
        });
        
        // 处理剩余的复杂 Union 模式
        s = s.replace(/Union_[\w_]+/g, (match) => {
            console.log(`[ComponentsPrinter] Converting complex Union to CustomObject: ${match}`);
            return 'CustomObject';
        });
        
        return s;
    }

    /**
     * 从 Union 类型数组中选择最佳类型
     */
    private selectBestTypeFromUnion(types: string[]): string {
        // 优先级1：已知的高频语义类型
        const highPriorityTypes = ['ResourceStr', 'ResourceColor', 'Length', 'Date', 'FontWeight'];
        for (const priority of highPriorityTypes) {
            if (types.includes(priority)) {
                console.log(`[ComponentsPrinter] Union converged to high-priority type: ${priority}`);
                return priority;
            }
        }
        
        // 优先级2：常用基础类型
        const mediumPriorityTypes = ['String', 'Int32', 'Int64', 'Float32', 'Bool'];
        for (const priority of mediumPriorityTypes) {
            if (types.includes(priority)) {
                console.log(`[ComponentsPrinter] Union converged to medium-priority type: ${priority}`);
                return priority;
            }
        }
        
        // 优先级3：避免选择过于通用的类型
        const lowPriorityTypes = ['Any', 'Object', 'Number'];
        const filteredTypes = types.filter(t => !lowPriorityTypes.includes(t));
        
        if (filteredTypes.length > 0) {
            const selected = filteredTypes[0];
            console.log(`[ComponentsPrinter] Union converged to filtered type: ${selected}`);
            return selected;
        }
        
        // 兜底：选择第一个类型
        const fallback = types[0] || 'CustomObject';
        console.log(`[ComponentsPrinter] Union converged to fallback type: ${fallback}`);
        return fallback;
    }

    /**
     * 获取类型显示名称，委托给 CJTypeMapper 处理
     */
    private getTypeDisplayName(type: idl.IDLType): string {
        return this.typeMapper.getTypeDisplayName(type);
    }

    /**
     * 生成 Peer 类名称
     */
    private getPeerClassName(componentClassName: string): string {
        if (componentClassName.endsWith('Component')) {
            return componentClassName.slice(0, -9) + 'Peer';
        }
        return componentClassName + 'Peer';
    }



    private printComponent(peer: PeerClass): PrinterResult[] {

        const component = findComponentByType(this.library, idl.createReferenceType(peer.originalClassName!))!

        const imports = this.printImports(peer, component)
        const printer = this.library.createLanguageWriter()

        // 为 Cangjie 组件添加 cores 包导入以使用命名回调类型
        printer.print('import idlize.cores.*')
        printer.print('') // 空行分隔

        const componentClassName = generateArkComponentName(peer.componentName)
        const parentComponentClassName = peer.parentComponentName ? generateArkComponentName(peer.parentComponentName!) : `ComponentBase`
        const peerClassName = componentToPeerClass(peer.componentName)

        // 清理组件回调缓存并预扫描
        const componentName = peer.originalClassName!
        this.callbackManager.clearComponentCallbacks(componentName)
        // 预扫描所有方法以收集回调类型，传入 this 作为 typeRewriter
        this.callbackManager.prescanMethods(peer.methods, componentName, this.typeMapper, this)
        
        // 打印回调类型定义（当前阶段：仍然在组件内就地声明，确保类型可用；后续将统一迁移至 cores/Common.cj）
        const callbackDefinitions = this.callbackManager.getCallbackDefinitions(componentName)
        
        // 添加构建函数专用的回调类型定义
        const buildFunctionCallbacks = this.generateBuildFunctionCallbackDefinitions(componentName)
        
        // 合并并去重回调定义
        const allCallbackDefinitions = [...callbackDefinitions, ...buildFunctionCallbacks]
        const uniqueDefinitions = [...new Set(allCallbackDefinitions)]
        
        for (const def of uniqueDefinitions) {
            printer.print(def)
        }

        printer.writeClass(componentClassName, (writer) => {
            writer.writeMethodImplementation(
                new Method('getPeer',
                    new MethodSignature(createReferenceType(peerClassName), []
                    ), [MethodModifier.PROTECTED], []),
                writer => {
                    writer.print('if (let Some(peer) <- this.peer) {')
                    writer.pushIndent()
                    writer.writeStatement(
                        writer.makeReturn(
                            writer.makeCast(
                                writer.makeString("peer"),
                                createReferenceType(peerClassName),
                                { optional: true }
                            )
                        )
                    )
                    writer.popIndent()
                    writer.print('} else { throw Exception()}')
                }
            )
            // 使用 CJ 专用的类型映射处理方法参数
            this.printCjComponentOverloads(peer.originalClassName!, peer.methods, writer, componentName)
            // todo stub until we can process AttributeModifier
            if (isCommonMethod(peer.originalClassName!) || peer.originalClassName == "ContainerSpanAttribute")
                writer.print(`public func attributeModifier(modifier: AttributeModifier<Object>) { throw Exception("not implemented") }`)

            const attributesFinishSignature = new MethodSignature(IDLVoidType, [])
            const applyAttributesFinish = 'applyAttributesFinish'
            writer.writeMethodImplementation(new Method(applyAttributesFinish, attributesFinishSignature, [MethodModifier.PUBLIC]), (writer) => {
                writer.print('// we call this function outside of class, so need to make it public')
                writer.writeMethodCall('super', applyAttributesFinish, [])
            })
        }, parentComponentClassName, undefined)

        return [{
            collector: imports,
            content: printer,
            over: {
                node: component.attributeDeclaration,
                role: LayoutNodeRole.COMPONENT,
                hint: 'component.implementation'
            }
        }]
    }

    protected printComponentFunction(peer: PeerClass): PrinterResult[] {
        const printer = this.library.createLanguageWriter()
        const component = findComponentByName(this.library, peer.componentName)!
        const componentInterfaceName = componentToAttributesInterface(peer.originalClassName!)
        const componentClassImplName = generateArkComponentName(peer.componentName)
        const callableMethods = peer.methods.filter(it => it.isCallSignature).map(it => it.method)
        const callableMethod = callableMethods.length ? collapseSameNamedMethods(callableMethods) : undefined
        
        // 应用 CJ 类型映射到构建函数参数（同属性方法一致：高频收敛 + 回调命名 + Option 默认值）
        const mappedCallableParams = callableMethod?.signature.args.map((paramType, index) => {
            return this.processAndFormatParameter(
                paramType,
                index,
                callableMethod,
                peer.originalClassName!,
                printer
            )
        })
        
        const mappedCallableParamsValues = callableMethod?.signature.args.map((_, index) => callableMethod.signature.argName(index))
        const callableInvocation = callableMethod?.name ? `receiver.${callableMethod?.name}(${mappedCallableParamsValues})` : ""
        const peerClassName = componentToPeerClass(peer.componentName)
        if (!collectComponents(this.library).find(it => it.name === component.name)?.interfaceDeclaration)
            return []
        const declaredPostrix = this.options.isDeclared ? "decl_" : ""
        const stagePostfix = this.library.useMemoM3 ? "m3" : "m1"
        let paramsList = mappedCallableParams?.join(", ")
        let templateContent = readLangTemplate(`component_builder_${declaredPostrix}${stagePostfix}`, this.library.language)
            .replaceAll("%COMPONENT_NAME%", component.name)
            .replaceAll("%COMPONENT_ATTRIBUTE_NAME%", componentInterfaceName)
            .replaceAll("%FUNCTION_PARAMETERS%", paramsList ? `,\n${paramsList}`: "")
            .replaceAll("%COMPONENT_CLASS_NAME%", componentClassImplName)
            .replaceAll("%PEER_CLASS_NAME%", peerClassName)
            .replaceAll("%PEER_CALLABLE_INVOKE%", callableInvocation)
        
        // 修复构建函数模板中的内联回调：替换为命名回调类型
        templateContent = this.fixInlineCallbacksInTemplate(templateContent, component.name)
        
        printer.writeLines(templateContent)
        return [{
            collector: this.printImports(peer, component),
            content: printer,
            over: {
                node: component.attributeDeclaration,
                role: LayoutNodeRole.COMPONENT,
                hint: 'component.function'
            }
        }]
    }
}

class KotlinComponentFileVisitor implements ComponentFileVisitor {

    constructor(
        protected readonly library: PeerLibrary,
        protected readonly file: idl.IDLFile,
        protected readonly options: {
            isDeclared: boolean,
        }
    ) { }

    private overloadsPrinter(printer:LanguageWriter) {
        return new OverloadsPrinter(this.library, printer, this.library.language, true, this.library.useMemoM3)
    }

    visit(): PrinterResult[] {
        const result: PrinterResult[] = []
        collectPeersForFile(this.library, this.file).forEach(peer => {
            // if (!this.options.isDeclared)
            //     result.push(...this.printComponent(peer))
            // result.push(...this.printComponentFunction(peer))
        })
        return result
    }
}
class ComponentsVisitor {
    readonly components: Map<TargetFile, LanguageWriter> = new Map()
    private readonly language = this.peerLibrary.language

    constructor(
        private readonly peerLibrary: PeerLibrary,
        private options: {
            isDeclared: boolean
        }
    ) { }

    printComponents(): PrinterResult[] {
        const result: PrinterResult[] = []
        for (const file of this.peerLibrary.files.values()) {
            if (!collectPeersForFile(this.peerLibrary, file).length)
                continue
            let visitor: ComponentFileVisitor
            if (this.language == Language.TS) {
                visitor = new TSComponentFileVisitor(this.peerLibrary, file, this.options)
            }
            else if (this.language == Language.ARKTS) {
                visitor = new ArkTsComponentFileVisitor(this.peerLibrary, file, this.options)
            }
            else if (this.language == Language.JAVA) {
                visitor = new JavaComponentFileVisitor(this.peerLibrary, file)
            }
            else if (this.language == Language.CJ) {
                visitor = new CJComponentFileVisitor(this.peerLibrary, file, this.options)
            }
            else if (this.language == Language.KOTLIN) {
                visitor = new KotlinComponentFileVisitor(this.peerLibrary, file, this.options)
            }
            else {
                throw new Error(`ComponentsVisitor not implemented for ${this.language.toString()}`)
            }
            result.push(...visitor.visit())
        }
        return result
    }
}

export function printComponents(peerLibrary: PeerLibrary): PrinterResult[] {
    return new ComponentsVisitor(peerLibrary, { isDeclared: false }).printComponents()
}

export function printComponentsDeclarations(peerLibrary: PeerLibrary): PrinterResult[] {
    // TODO: support other output languages
    if (![Language.TS, Language.ARKTS, Language.JAVA].includes(peerLibrary.language))
        return []

    return new ComponentsVisitor(peerLibrary, { isDeclared: true }).printComponents()
}<|MERGE_RESOLUTION|>--- conflicted
+++ resolved
@@ -647,7 +647,6 @@
         if (/^-?\d+(\.\d+)?$/.test(defaultValue)) {
             return defaultValue;
         }
-<<<<<<< HEAD
 
         // 检查是否为字符串字面量
         if (/^["'].*["']$/.test(defaultValue)) {
@@ -656,18 +655,6 @@
 
         return null;
     }
-
-=======
-
-        // 检查是否为字符串字面量
-        if (/^["'].*["']$/.test(defaultValue)) {
-            return defaultValue;
-        }
-
-        return null;
-    }
-
->>>>>>> 00e351f9
     /**
      * 统一参数处理入口
      */
@@ -791,14 +778,10 @@
         const paramsStr = params.join(', ');
         // 统一组件方法返回类型为 This，避免出现声明为 Unit 却返回 this 的不一致
         const effectiveReturnTypeName = 'This';
-<<<<<<< HEAD
-        writer.print(`public func ${method.name}(${paramsStr}): ${effectiveReturnTypeName} {`);
-=======
         // 对外暴露的方法名（事件重命名）
         const originalMethodName = method.name as string
         const exposedMethodName = this.normalizeEventMethodName(originalMethodName)
         writer.print(`public func ${exposedMethodName}(${paramsStr}): ${effectiveReturnTypeName} {`);
->>>>>>> 00e351f9
         writer.pushIndent();
         
         const argList = argNames.join(', ');
