/*
 * Copyright (c) 2024 Huawei Device Co., Ltd.
 * Licensed under the Apache License, Version 2.0 (the "License");
 * you may not use this file except in compliance with the License.
 * You may obtain a copy of the License at
 *
 * http://www.apache.org/licenses/LICENSE-2.0
 *
 * Unless required by applicable law or agreed to in writing, software
 * distributed under the License is distributed on an "AS IS" BASIS,
 * WITHOUT WARRANTIES OR CONDITIONS OF ANY KIND, either express or implied.
 * See the License for the specific language governing permissions and
 * limitations under the License.
 */

/**
 * 回调类型命名化管理器
 * 
 * 职责：
 * 1. 识别函数类型并生成命名回调类型
 * 2. 管理回调类型定义的去重与缓存
 * 3. 提供统一的回调类型命名规则
 * 4. 支持基于仓颉语言类型系统的回调处理
 */
export class CJCallbackTypeManager {
    // 回调别名注册表：规范化函数签名 -> 命名类型
    private callbackAliasBySignature: Map<string, string> = new Map()
    // 组件级别的回调类型定义
    private componentCallbackDefinitions: Map<string, Set<string>> = new Map()
    
    /**
     * 清理当前组件的回调类型缓存
     */
    public clearComponentCallbacks(componentName: string): void {
        this.componentCallbackDefinitions.delete(componentName)
    }
    
    /**
     * 尝试将内联函数类型转换为命名回调类型
     * 
     * @param paramName 参数名称
     * @param typeName 原始类型名（可能是内联函数类型）
     * @param methodName 所属方法名
     * @param componentName 所属组件名
     * @returns 处理后的类型名（可能是命名回调类型或原始类型）
     */
    public processCallbackType(
        paramName: string, 
        typeName: string, 
        methodName: string, 
        componentName: string
    ): string {
        // 字符串归一化：去掉可空前缀、剥外层括号、展开 Option 内层类型
        const normalized = this.normalizeCallbackTypeName(typeName)

        // 核心函数签名匹配（放宽返回类型）
        const fnMatch = normalized.match(/^\([^)]*\)\s*->\s*[\w?<>,\s\[\]\.]+$/)
        if (fnMatch) {
            const functionSignature = fnMatch[0]
            const aliasName = this.getOrCreateCallbackAlias(functionSignature, paramName, methodName, componentName)
            console.log(`[CJCallbackTypeManager] Converted inline function to named callback: ${typeName} -> ${aliasName}`)
            return aliasName
        }
        return typeName
    }

    /**
     * 字符串归一化：统一处理各种回调类型形态
     */
    private normalizeCallbackTypeName(typeName: string): string {
        return CJCallbackTypeManager.normalizeCallbackTypeName(typeName)
    }

    /**
     * 字符串归一化：统一处理各种回调类型形态（静态版本）
     */
    public static normalizeCallbackTypeName(typeName: string): string {
        let normalized = typeName.trim()
        
        // 去掉可空前缀 ?
        normalized = normalized.replace(/^\?\s*/, '')
        
        // 提取 Option<> 包裹的内部类型
        const optionInnerMatch = normalized.match(/^Option<\s*(.+)\s*>$/)
        if (optionInnerMatch) {
            normalized = optionInnerMatch[1].trim()
        }
        
        // 剥除最外层多余括号：((a) -> B) → (a) -> B
        normalized = CJCallbackTypeManager.stripOuterParens(normalized)
        
        return normalized
    }
    
    /**
     * 获取或创建回调类型别名
     */
    private getOrCreateCallbackAlias(
        functionSignature: string, 
        paramName: string, 
        methodName: string, 
        componentName: string
    ): string {
        // 规范化函数签名作为缓存键
        const normalizedSignature = this.normalizeFunctionSignature(functionSignature)
        
        // 检查是否已存在别名
        let aliasName = this.callbackAliasBySignature.get(normalizedSignature)
        if (aliasName) {
            return aliasName
        }
        
        // 生成新的别名名称（带组件名，确保 onChange 命名化：OnTextPickerChangeCallback）
        aliasName = this.generateCallbackAliasName(paramName, methodName, componentName)
        
        // 注册别名
        this.callbackAliasBySignature.set(normalizedSignature, aliasName)
        
        // 记录到组件定义中
        if (!this.componentCallbackDefinitions.has(componentName)) {
            this.componentCallbackDefinitions.set(componentName, new Set())
        }
        this.componentCallbackDefinitions.get(componentName)!.add(
            `public type ${aliasName} = ${normalizedSignature}`
        )
        
        return aliasName
    }
    
    /**
     * 规范化函数签名
     */
    private normalizeFunctionSignature(signature: string): string {
        return signature
            .replace(/\s+/g, ' ')           // 统一空白字符
            .replace(/\s*\(\s*/g, '(')      // 移除括号内的空格
            .replace(/\s*\)\s*/g, ')')      
            .replace(/\s*->\s*/g, ' -> ')   // 统一箭头格式
            .replace(/\s*,\s*/g, ', ')      // 统一逗号格式
            .trim()
    }
    
    /**
     * 生成回调类型别名名称
     * 
     * 规则：
     * 1. 优先基于参数名：callback_ -> Callback, onXxx -> OnXxxCallback
     * 2. 其次基于方法名：onClick -> OnClickCallback
     * 3. 确保唯一性：添加数字后缀避免冲突
     */
    private generateCallbackAliasName(paramName: string, methodName: string, componentName?: string): string {
        let baseName = ''

        // 优先使用“组件名 + 方法名”规则：onXxx → On{Component}XxxCallback
        if (methodName.startsWith('on') && methodName.length > 2 && componentName && componentName.length > 0) {
            const suffix = methodName.slice(2) // 去掉前缀 on
            // 去掉组件名结尾的 Attribute/Component 再组名
            const sanitized = componentName.replace(/(Attribute|Component)$/,'')
            baseName = `On${this.toPascalCase(sanitized)}${this.toPascalCase(suffix)}Callback`
        }
<<<<<<< HEAD
=======
        // 处理内部事件：_onChangeEvent_foo → On{Component}FooCallback
        else if (/^_onChangeEvent_/.test(methodName) && componentName && componentName.length > 0) {
            const tail = methodName.replace(/^_onChangeEvent_/, '')
            const sanitized = componentName.replace(/(Attribute|Component)$/,'')
            baseName = `On${this.toPascalCase(sanitized)}${this.toPascalCase(tail)}Callback`
        }
>>>>>>> 00e351f9
        // 其次使用“参数名 onXxx”规则
        else if (paramName.startsWith('on') && paramName.length > 2) {
            baseName = this.toPascalCase(paramName) + 'Callback'
        }
<<<<<<< HEAD
        // 再次使用“参数名包含 callback”规则：callback_ → CallbackCallback（保持历史行为）
        else if (paramName.toLowerCase().includes('callback')) {
            baseName = this.toPascalCase(paramName.replace(/[_\-]/g, '')) + 'Callback'
        }
=======
>>>>>>> 00e351f9
        // 退化为“方法名 onXxx”规则
        else if (methodName.startsWith('on') && methodName.length > 2) {
            baseName = this.toPascalCase(methodName) + 'Callback'
        }
        // 最后默认：参数名 + Callback
        else {
            baseName = this.toPascalCase(paramName) + 'Callback'
        }

<<<<<<< HEAD
=======
        // 避免生成 CallbackCallback 这类无信息量别名，回退到组件+方法名策略
        if (/^CallbackCallback$/.test(baseName) && componentName && componentName.length > 0) {
            const sanitized = componentName.replace(/(Attribute|Component)$/,'')
            if (methodName.startsWith('on') && methodName.length > 2) {
                const suffix = methodName.slice(2)
                baseName = `On${this.toPascalCase(sanitized)}${this.toPascalCase(suffix)}Callback`
            } else if (/^_onChangeEvent_/.test(methodName)) {
                const tail = methodName.replace(/^_onChangeEvent_/, '')
                baseName = `On${this.toPascalCase(sanitized)}${this.toPascalCase(tail)}Callback`
            } else {
                baseName = `On${this.toPascalCase(sanitized)}EventCallback`
            }
        }

>>>>>>> 00e351f9
        return this.ensureUniqueName(baseName)
    }
    
    /**
     * 转换为 PascalCase
     */
    private toPascalCase(str: string): string {
        return str
            .replace(/[_\-\s]+(.)/g, (_, char) => char.toUpperCase())
            .replace(/^(.)/, char => char.toUpperCase())
    }
    
    /**
     * 确保名称唯一性
     */
    private ensureUniqueName(baseName: string): string {
        const existingNames = new Set(this.callbackAliasBySignature.values())
        
        if (!existingNames.has(baseName)) {
            return baseName
        }
        
        // 添加数字后缀
        let counter = 1
        let candidateName = `${baseName}${counter}`
        while (existingNames.has(candidateName)) {
            counter++
            candidateName = `${baseName}${counter}`
        }
        
        return candidateName
    }
    
    /**
     * 获取指定组件的回调类型定义
     */
    public getCallbackDefinitions(componentName: string): string[] {
        const definitions = this.componentCallbackDefinitions.get(componentName)
        return definitions ? Array.from(definitions).sort() : []
    }
    
    /**
     * 检查是否为函数类型
     */
    public static isFunctionType(typeName: string): boolean {
        if (!typeName || typeof typeName !== 'string') return false
        
        // 使用归一化逻辑
        const normalized = CJCallbackTypeManager.normalizeCallbackTypeName(typeName)
        
        // 检查是否为函数签名模式（放宽返回类型匹配）
        return /^\([^)]*\)\s*->\s*[\w?<>,\s\[\]\.]+$/.test(normalized)
    }

    private static stripOuterParens(s: string): string {
        let t = s
        // 仅剥一层最外层括号对，直到不再成对包裹
        while (t.startsWith('(') && t.endsWith(')')) {
            const inner = t.slice(1, -1).trim()
            // 简单平衡性检查：若去掉一层后仍像函数或存在 '->'，继续；否则停止
            if (inner.includes('->') || inner.startsWith('(')) {
                t = inner
            } else {
                break
            }
        }
        return t
    }

    // Option包装正则，编译一次复用
    private static readonly OPTION_WRAPPER_REGEX = /^Option<\s*(.+)\s*>$/;
    
    /**
     * 检测是否为回调类型（命名回调或内联函数）
     */
    public static isCallbackType(typeName: string): boolean {
        const s = typeName.trim()
        // 1) 命名回调类型：OnXxxCallback
        if (/\b\w+Callback\b$/.test(s)) return true
        // 2) Option<OnXxxCallback>
        if (/^Option<\s*\w+Callback\s*>$/.test(s)) return true
        // 3) 内联函数类型
        if (CJCallbackTypeManager.isFunctionType(s)) return true
        // 4) 历史遗留 CallbackCallback 也视为回调，便于替换
        if (/\bCallbackCallback\b$/.test(s)) return true
        return false
    }
    
    /**
     * 提取 Option<CallbackType> 中的基础回调类型
     */
    public static extractBaseCallbackType(typeName: string): string {
        const match = typeName.match(this.OPTION_WRAPPER_REGEX);
        return match ? match[1] : typeName;
    }
    
    /**
     * 根据可选性包装回调类型
     */
    public static wrapCallbackType(baseType: string, isOptional: boolean): string {
        return isOptional ? `Option<${baseType}>` : baseType;
    }
    
    /**
     * 格式化回调参数（统一入口）
     */
    public static formatCallbackParameter(name: string, typeName: string, isOptional: boolean): string {
        const baseType = this.extractBaseCallbackType(typeName);
        const wrappedType = this.wrapCallbackType(baseType, isOptional);
        return isOptional ? `${name}: ${wrappedType} = None` : `${name}: ${wrappedType}`;
    }
    
    /**
     * 提取 Option<CallbackType> 中的基础回调类型
     */
    public static extractBaseCallbackType(typeName: string): string {
        const match = typeName.match(this.OPTION_WRAPPER_REGEX);
        return match ? match[1] : typeName;
    }
    
    /**
     * 根据可选性包装回调类型
     */
    public static wrapCallbackType(baseType: string, isOptional: boolean): string {
        return isOptional ? `Option<${baseType}>` : baseType;
    }
    
    /**
     * 格式化回调参数（统一入口）
     */
    public static formatCallbackParameter(name: string, typeName: string, isOptional: boolean): string {
        const baseType = this.extractBaseCallbackType(typeName);
        const wrappedType = this.wrapCallbackType(baseType, isOptional);
        return isOptional ? `${name}: ${wrappedType} = None` : `${name}: ${wrappedType}`;
    }

    /**
     * 确保回调类型被 Option<> 包装
     */
    public static ensureOptionCallbackType(typeName: string): string {
        // 如果已经是 Option<...> 形式，直接返回
        if (/^\s*Option<.+>\s*$/.test(typeName)) {
            return typeName
        }
        // 否则包装为 Option<>
        return `Option<${typeName}>`
    }



    /**
     * 预扫描单个方法，收集其中的回调类型
     * 
     * @param method 方法对象
     * @param componentName 组件名称
     * @param typeMapper 类型映射器，包含 convertParameterType 方法
     * @param typeRewriter 类型改写器，包含 rewriteTypeName 方法（可选）
     */
    public prescanMethod(
        method: any, 
        componentName: string, 
        typeMapper: any, 
        typeRewriter?: { rewriteTypeName: (typeName: string) => string }
    ): void {
        if (!method) return

        const perParamConversions = method.signature.args.map((paramType: any, idx: number) => {
            const paramName = method.signature.argName(idx)
            const isOptional = method.signature.isArgOptional(idx)
            return typeMapper.convertParameterType(paramType, paramName, isOptional)
        })

        // 预扫描每个参数，收集回调类型
        perParamConversions.forEach((pc: any, idx: number) => {
            const name = method.signature.argName(idx)
            let tName = typeof pc.cjType === 'string' ? pc.cjType : 'UnknownType'
            
            // 应用类型收敛（如果提供了 typeRewriter）
            if (typeRewriter) {
                tName = typeRewriter.rewriteTypeName(tName)
            }
            
            // 预扫描回调类型（只收集，不修改参数）
            if (CJCallbackTypeManager.isFunctionType(tName)) {
                this.processCallbackType(name, tName, method.name, componentName)
            }
        })
    }

    /**
     * 批量预扫描方法数组
     */
    public prescanMethods(
        methods: any[], 
        componentName: string, 
        typeMapper: any, 
        typeRewriter?: { rewriteTypeName: (typeName: string) => string }
    ): void {
        methods.forEach(methodGroup => {
            const method = methodGroup.method
            this.prescanMethod(method, componentName, typeMapper, typeRewriter)
        })
    }
}<|MERGE_RESOLUTION|>--- conflicted
+++ resolved
@@ -158,26 +158,16 @@
             const sanitized = componentName.replace(/(Attribute|Component)$/,'')
             baseName = `On${this.toPascalCase(sanitized)}${this.toPascalCase(suffix)}Callback`
         }
-<<<<<<< HEAD
-=======
         // 处理内部事件：_onChangeEvent_foo → On{Component}FooCallback
         else if (/^_onChangeEvent_/.test(methodName) && componentName && componentName.length > 0) {
             const tail = methodName.replace(/^_onChangeEvent_/, '')
             const sanitized = componentName.replace(/(Attribute|Component)$/,'')
             baseName = `On${this.toPascalCase(sanitized)}${this.toPascalCase(tail)}Callback`
         }
->>>>>>> 00e351f9
         // 其次使用“参数名 onXxx”规则
         else if (paramName.startsWith('on') && paramName.length > 2) {
             baseName = this.toPascalCase(paramName) + 'Callback'
         }
-<<<<<<< HEAD
-        // 再次使用“参数名包含 callback”规则：callback_ → CallbackCallback（保持历史行为）
-        else if (paramName.toLowerCase().includes('callback')) {
-            baseName = this.toPascalCase(paramName.replace(/[_\-]/g, '')) + 'Callback'
-        }
-=======
->>>>>>> 00e351f9
         // 退化为“方法名 onXxx”规则
         else if (methodName.startsWith('on') && methodName.length > 2) {
             baseName = this.toPascalCase(methodName) + 'Callback'
@@ -187,8 +177,6 @@
             baseName = this.toPascalCase(paramName) + 'Callback'
         }
 
-<<<<<<< HEAD
-=======
         // 避免生成 CallbackCallback 这类无信息量别名，回退到组件+方法名策略
         if (/^CallbackCallback$/.test(baseName) && componentName && componentName.length > 0) {
             const sanitized = componentName.replace(/(Attribute|Component)$/,'')
@@ -203,7 +191,6 @@
             }
         }
 
->>>>>>> 00e351f9
         return this.ensureUniqueName(baseName)
     }
     
@@ -290,30 +277,6 @@
         // 4) 历史遗留 CallbackCallback 也视为回调，便于替换
         if (/\bCallbackCallback\b$/.test(s)) return true
         return false
-    }
-    
-    /**
-     * 提取 Option<CallbackType> 中的基础回调类型
-     */
-    public static extractBaseCallbackType(typeName: string): string {
-        const match = typeName.match(this.OPTION_WRAPPER_REGEX);
-        return match ? match[1] : typeName;
-    }
-    
-    /**
-     * 根据可选性包装回调类型
-     */
-    public static wrapCallbackType(baseType: string, isOptional: boolean): string {
-        return isOptional ? `Option<${baseType}>` : baseType;
-    }
-    
-    /**
-     * 格式化回调参数（统一入口）
-     */
-    public static formatCallbackParameter(name: string, typeName: string, isOptional: boolean): string {
-        const baseType = this.extractBaseCallbackType(typeName);
-        const wrappedType = this.wrapCallbackType(baseType, isOptional);
-        return isOptional ? `${name}: ${wrappedType} = None` : `${name}: ${wrappedType}`;
     }
     
     /**
